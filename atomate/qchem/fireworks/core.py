# Defines standardized Fireworks that can be chained easily to perform various
# sequences of QChem calculations.

from itertools import chain
import os
import copy

import copy

from fireworks import Firework

from atomate.qchem.firetasks.critic2 import ProcessCritic2, RunCritic2
from atomate.qchem.firetasks.fragmenter import FragmentMolecule
from atomate.qchem.firetasks.parse_outputs import QChemToDb
from atomate.qchem.firetasks.run_calc import RunQChemCustodian
from atomate.qchem.firetasks.write_inputs import WriteInputFromIOSet
from atomate.qchem.firetasks.fragmenter import FragmentMolecule
from atomate.qchem.firetasks.critic2 import RunCritic2, ProcessCritic2
from atomate.qchem.firetasks.geo_transformations import PerturbGeometry

__author__ = "Samuel Blau, Evan Spotte-Smith"
__copyright__ = "Copyright 2018, The Materials Project"
__version__ = "0.1"
__maintainer__ = "Samuel Blau"
__email__ = "samblau1@gmail.com"
__status__ = "Alpha"
__date__ = "5/23/18"
__credits__ = "Brandon Wood, Shyam Dwaraknath"


class SinglePointFW(Firework):
    def __init__(
        self,
        molecule=None,
        name="single point",
        qchem_cmd=">>qchem_cmd<<",
        multimode=">>multimode<<",
        max_cores=">>max_cores<<",
        qchem_input_params=None,
        db_file=None,
        parents=None,
        **kwargs
    ):
        """

        Args:
            molecule (Molecule): Input molecule.
            name (str): Name for the Firework.
            qchem_cmd (str): Command to run QChem. Supports env_chk.
            multimode (str): Parallelization scheme, either openmp or mpi. Supports env_chk.
            max_cores (int): Maximum number of cores to parallelize over. Supports env_chk.
            qchem_input_params (dict): Specify kwargs for instantiating the input set parameters.
                Basic uses would be to modify the default inputs of the set, such as dft_rung,
                basis_set, pcm_dielectric, scf_algorithm, or max_scf_cycles. See
                pymatgen/io/qchem/sets.py for default values of all input parameters. For
                instance, if a user wanted to use a more advanced DFT functional, include a pcm
                with a dielectric of 30, and use a larger basis, the user would set
                qchem_input_params = {"dft_rung": 5, "pcm_dielectric": 30, "basis_set":
                "6-311++g**"}. However, more advanced customization of the input is also
                possible through the overwrite_inputs key which allows the user to directly
                modify the rem, pcm, smd, and solvent dictionaries that QChemDictSet passes to
                inputs.py to print an actual input file. For instance, if a user wanted to set
                the sym_ignore flag in the rem section of the input file to true, then they
                would set qchem_input_params = {"overwrite_inputs": "rem": {"sym_ignore":
                "true"}}. Of course, overwrite_inputs could be used in conjunction with more
                typical modifications, as seen in the test_double_FF_opt workflow test.
            db_file (str): Path to file specifying db credentials to place output parsing.
            parents ([Firework]): Parents of this particular Firework.
            **kwargs: Other kwargs that are passed to Firework.__init__.
        """

        qchem_input_params = qchem_input_params or {}
        input_file = "mol.qin"
        output_file = "mol.qout"
        t = []
        t.append(
            WriteInputFromIOSet(
                molecule=molecule,
                qchem_input_set="SinglePointSet",
                input_file=input_file,
                qchem_input_params=qchem_input_params,
            )
        )
        t.append(
            RunQChemCustodian(
                qchem_cmd=qchem_cmd,
                multimode=multimode,
                input_file=input_file,
                output_file=output_file,
                max_cores=max_cores,
                job_type="normal",
            )
        )
        t.append(
            QChemToDb(
                db_file=db_file,
                input_file=input_file,
                output_file=output_file,
                additional_fields={"task_label": name},
            )
        )
        super().__init__(t, parents=parents, name=name, **kwargs)


class ForceFW(Firework):
    def __init__(
        self,
        molecule=None,
        name="force calculation",
        qchem_cmd=">>qchem_cmd<<",
        multimode=">>multimode<<",
        max_cores=">>max_cores<<",
        qchem_input_params=None,
        db_file=None,
        parents=None,
        **kwargs
    ):
        """
        Converge the electron density and calculate the atomic forces, aka the gradient.
        Args:
            molecule (Molecule): Input molecule.
            name (str): Name for the Firework.
            qchem_cmd (str): Command to run QChem. Supports env_chk.
            multimode (str): Parallelization scheme, either openmp or mpi. Defaults to openmp.
            max_cores (int): Maximum number of cores to parallelize over. Supports env_chk.
            qchem_input_params (dict): Specify kwargs for instantiating the input set parameters.
                Basic uses would be to modify the default inputs of the set, such as dft_rung,
                basis_set, pcm_dielectric, scf_algorithm, or max_scf_cycles. See
                pymatgen/io/qchem/sets.py for default values of all input parameters. For
                instance, if a user wanted to use a more advanced DFT functional, include a pcm
                with a dielectric of 30, and use a larger basis, the user would set
                qchem_input_params = {"dft_rung": 5, "pcm_dielectric": 30, "basis_set":
                "6-311++g**"}. However, more advanced customization of the input is also
                possible through the overwrite_inputs key which allows the user to directly
                modify the rem, pcm, smd, and solvent dictionaries that QChemDictSet passes to
                inputs.py to print an actual input file. For instance, if a user wanted to set
                the sym_ignore flag in the rem section of the input file to true, then they
                would set qchem_input_params = {"overwrite_inputs": "rem": {"sym_ignore":
                "true"}}. Of course, overwrite_inputs could be used in conjunction with more
                typical modifications, as seen in the test_double_FF_opt workflow test.
            db_file (str): Path to file specifying db credentials to place output parsing.
            parents ([Firework]): Parents of this particular Firework.
            **kwargs: Other kwargs that are passed to Firework.__init__.
        """

        qchem_input_params = qchem_input_params or {}
        input_file = "mol.qin"
        output_file = "mol.qout"
        t = []
        t.append(
            WriteInputFromIOSet(
                molecule=molecule,
                qchem_input_set="ForceSet",
                input_file=input_file,
                qchem_input_params=qchem_input_params,
            )
        )
        t.append(
            RunQChemCustodian(
                qchem_cmd=qchem_cmd,
                multimode=multimode,
                input_file=input_file,
                output_file=output_file,
                max_cores=max_cores,
                job_type="normal",
            )
        )
        t.append(
            QChemToDb(
                db_file=db_file,
                input_file=input_file,
                output_file=output_file,
                additional_fields={"task_label": name},
            )
        )
        super(ForceFW, self).__init__(t, parents=parents, name=name, **kwargs)


class OptimizeFW(Firework):
    def __init__(
        self,
        molecule=None,
        name="structure optimization",
        qchem_cmd=">>qchem_cmd<<",
        multimode=">>multimode<<",
        max_cores=">>max_cores<<",
        qchem_input_params=None,
        db_file=None,
        parents=None,
        **kwargs
    ):
        """
        Optimize the given structure.

        Args:
            molecule (Molecule): Input molecule.
            name (str): Name for the Firework.
            qchem_cmd (str): Command to run QChem. Supports env_chk.
            multimode (str): Parallelization scheme, either openmp or mpi. Defaults to openmp.
            max_cores (int): Maximum number of cores to parallelize over. Supports env_chk.
            qchem_input_params (dict): Specify kwargs for instantiating the input set parameters.
                Basic uses would be to modify the default inputs of the set, such as dft_rung,
                basis_set, pcm_dielectric, scf_algorithm, or max_scf_cycles. See
                pymatgen/io/qchem/sets.py for default values of all input parameters. For
                instance, if a user wanted to use a more advanced DFT functional, include a pcm
                with a dielectric of 30, and use a larger basis, the user would set
                qchem_input_params = {"dft_rung": 5, "pcm_dielectric": 30, "basis_set":
                "6-311++g**"}. However, more advanced customization of the input is also
                possible through the overwrite_inputs key which allows the user to directly
                modify the rem, pcm, smd, and solvent dictionaries that QChemDictSet passes to
                inputs.py to print an actual input file. For instance, if a user wanted to set
                the sym_ignore flag in the rem section of the input file to true, then they
                would set qchem_input_params = {"overwrite_inputs": "rem": {"sym_ignore":
                "true"}}. Of course, overwrite_inputs could be used in conjunction with more
                typical modifications, as seen in the test_double_FF_opt workflow test.
            db_file (str): Path to file specifying db credentials to place output parsing.
            parents ([Firework]): Parents of this particular Firework.
            **kwargs: Other kwargs that are passed to Firework.__init__.
        """

        qchem_input_params = qchem_input_params or {}
        input_file = "mol.qin"
        output_file = "mol.qout"
        t = []
        t.append(
            WriteInputFromIOSet(
                molecule=molecule,
                qchem_input_set="OptSet",
                input_file=input_file,
                qchem_input_params=qchem_input_params,
            )
        )
        t.append(
            RunQChemCustodian(
                qchem_cmd=qchem_cmd,
                multimode=multimode,
                input_file=input_file,
                output_file=output_file,
                max_cores=max_cores,
                job_type="normal",
            )
        )
        t.append(
            QChemToDb(
                db_file=db_file,
                input_file=input_file,
                output_file=output_file,
                additional_fields={"task_label": name},
            )
        )
        super().__init__(t, parents=parents, name=name, **kwargs)


class TransitionStateFW(Firework):
    def __init__(self,
                 molecule=None,
                 name="transition state structure optimization",
                 qchem_cmd=">>qchem_cmd<<",
                 multimode=">>multimode<<",
                 max_cores=">>max_cores<<",
                 qchem_input_params=None,
                 db_file=None,
                 parents=None,
                 **kwargs):
        """
        Optimize the given molecule to a saddle point of the potential energy surface (transition
        state).
        Args:
            molecule (Molecule): Input molecule.
            name (str): Name for the Firework.
            qchem_cmd (str): Command to run QChem. Supports env_chk.
            multimode (str): Parallelization scheme, either openmp or mpi. Defaults to openmp.
            max_cores (int): Maximum number of cores to parallelize over. Supports env_chk.
            qchem_input_params (dict): Specify kwargs for instantiating the input set parameters.
                                       Basic uses would be to modify the default inputs of the set,
                                       such as dft_rung, basis_set, pcm_dielectric, scf_algorithm,
                                       or max_scf_cycles. See pymatgen/io/qchem/sets.py for default
                                       values of all input parameters. For instance, if a user wanted
                                       to use a more advanced DFT functional, include a pcm with a
                                       dielectric of 30, and use a larger basis, the user would set
                                       qchem_input_params = {"dft_rung": 5, "pcm_dielectric": 30,
                                       "basis_set": "6-311++g**"}. However, more advanced customization
                                       of the input is also possible through the overwrite_inputs key
                                       which allows the user to directly modify the rem, pcm, smd, and
                                       solvent dictionaries that QChemDictSet passes to inputs.py to
                                       print an actual input file. For instance, if a user wanted to
                                       set the sym_ignore flag in the rem section of the input file
                                       to true, then they would set qchem_input_params = {"overwrite_inputs":
                                       "rem": {"sym_ignore": "true"}}. Of course, overwrite_inputs
                                       could be used in conjuction with more typical modifications,
                                       as seen in the test_double_FF_opt workflow test.
            db_file (str): Path to file specifying db credentials to place output parsing.
            parents ([Firework]): Parents of this particular Firework.
            **kwargs: Other kwargs that are passed to Firework.__init__.
        """

        qchem_input_params = qchem_input_params or {}
        input_file = "mol.qin"
        output_file = "mol.qout"
        t = list()
        t.append(
            WriteInputFromIOSet(
                molecule=molecule,
                qchem_input_set="TransitionStateSet",
                input_file=input_file,
                qchem_input_params=qchem_input_params))
        t.append(
            RunQChemCustodian(
                qchem_cmd=qchem_cmd,
                multimode=multimode,
                input_file=input_file,
                output_file=output_file,
                max_cores=max_cores,
                job_type="normal"))
        t.append(
            QChemToDb(
                db_file=db_file,
                input_file=input_file,
                output_file=output_file,
                additional_fields={"task_label": name}))
        super(TransitionStateFW, self).__init__(
            t,
            parents=parents,
            name=name,
            **kwargs)


class FrequencyFW(Firework):
    def __init__(
        self,
        molecule=None,
        name="frequency calculation",
        qchem_cmd=">>qchem_cmd<<",
        multimode=">>multimode<<",
        max_cores=">>max_cores<<",
        qchem_input_params=None,
        db_file=None,
        parents=None,
        **kwargs
    ):
        """
        Optimize the given structure.

        Args:
            molecule (Molecule): Input molecule.
            name (str): Name for the Firework.
            qchem_cmd (str): Command to run QChem. Supports env_chk.
            multimode (str): Parallelization scheme, either openmp or mpi. Defaults to openmp.
            max_cores (int): Maximum number of cores to parallelize over. Supports env_chk.
            qchem_input_params (dict): Specify kwargs for instantiating the input set parameters.
                                       Basic uses would be to modify the default inputs of the set,
                                       such as dft_rung, basis_set, pcm_dielectric, scf_algorithm,
                                       or max_scf_cycles. See pymatgen/io/qchem/sets.py for default
                                       values of all input parameters. For instance, if a user wanted
                                       to use a more advanced DFT functional, include a pcm with a
                                       dielectric of 30, and use a larger basis, the user would set
                                       qchem_input_params = {"dft_rung": 5, "pcm_dielectric": 30,
                                       "basis_set": "6-311++g**"}. However, more advanced customization
                                       of the input is also possible through the overwrite_inputs key
                                       which allows the user to directly modify the rem, pcm, smd, and
                                       solvent dictionaries that QChemDictSet passes to inputs.py to
                                       print an actual input file. For instance, if a user wanted to
                                       set the sym_ignore flag in the rem section of the input file
                                       to true, then they would set qchem_input_params = {"overwrite_inputs":
                                       "rem": {"sym_ignore": "true"}}. Of course, overwrite_inputs
                                       could be used in conjuction with more typical modifications,
                                       as seen in the test_double_FF_opt workflow test.
            db_file (str): Path to file specifying db credentials to place output parsing.
            parents ([Firework]): Parents of this particular Firework.
            **kwargs: Other kwargs that are passed to Firework.__init__.
        """

        qchem_input_params = qchem_input_params or {}
        input_file = "mol.qin"
        output_file = "mol.qout"
        t = []
        t.append(
            WriteInputFromIOSet(
                molecule=molecule,
                qchem_input_set="FreqSet",
                input_file=input_file,
                qchem_input_params=qchem_input_params,
            )
        )
        t.append(
            RunQChemCustodian(
                qchem_cmd=qchem_cmd,
                multimode=multimode,
                input_file=input_file,
                output_file=output_file,
                max_cores=max_cores,
                job_type="normal",
            )
        )
        t.append(
            QChemToDb(
                db_file=db_file,
                input_file=input_file,
                output_file=output_file,
                additional_fields={"task_label": name},
            )
        )
        super().__init__(t, parents=parents, name=name, **kwargs)


class PESScanFW(Firework):
    def __init__(self,
                 molecule=None,
                 name="potential energy surface scan",
                 qchem_cmd=">>qchem_cmd<<",
                 multimode=">>multimode<<",
                 max_cores=">>max_cores<<",
                 qchem_input_params=None,
                 scan_variables=None,
                 db_file=None,
                 parents=None,
                 **kwargs):
        """
        Perform a potential energy surface scan by varying bond lengths, angles,
        and/or dihedral angles in a molecule.
        Args:
           molecule (Molecule): Input molecule.
            name (str): Name for the Firework.
            qchem_cmd (str): Command to run QChem. Supports env_chk.
            multimode (str): Parallelization scheme, either openmp or mpi. Supports env_chk.
            max_cores (int): Maximum number of cores to parallelize over. Supports env_chk.
            qchem_input_params (dict): Specify kwargs for instantiating the input set parameters.
                                       Basic uses would be to modify the default inputs of the set,
                                       such as dft_rung, basis_set, pcm_dielectric, scf_algorithm,
                                       or max_scf_cycles. See pymatgen/io/qchem/sets.py for default
                                       values of all input parameters. For instance, if a user wanted
                                       to use a more advanced DFT functional, include a pcm with a
                                       dielectric of 30, and use a larger basis, the user would set
                                       qchem_input_params = {"dft_rung": 5, "pcm_dielectric": 30,
                                       "basis_set": "6-311++g**"}. However, more advanced customization
                                       of the input is also possible through the overwrite_inputs key
                                       which allows the user to directly modify the rem, pcm, smd, and
                                       solvent dictionaries that QChemDictSet passes to inputs.py to
                                       print an actual input file.
            scan_variables (dict): dict {str: list}, where the key is the type of variable ("stre"
                                   for bond length, "bend" for angle, "tors" for dihedral angle),
                                   and the list contains all of the variable set information
            db_file (str): Path to file specifying db credentials to place output parsing.
            parents ([Firework]): Parents of this particular Firework.
            **kwargs: Other kwargs that are passed to Firework.__init__.
        """

        if scan_variables is None:
            raise ValueError("Some variable input must be given! Provide some "
                             "bond, angle, or dihedral angle information.")

        qchem_input_params = qchem_input_params or dict()
        qchem_input_params["scan_variables"] = scan_variables
        input_file = "mol.qin"
        output_file = "mol.qout"
        t = list()

        t.append(
            WriteInputFromIOSet(
                molecule=molecule,
                qchem_input_set="PESScanSet",
                input_file=input_file,
                qchem_input_params=qchem_input_params))
        t.append(
            RunQChemCustodian(
                qchem_cmd=qchem_cmd,
                multimode=multimode,
                input_file=input_file,
                output_file=output_file,
                max_cores=max_cores,
                job_type="normal"))
        t.append(
            QChemToDb(
                db_file=db_file,
                input_file=input_file,
                output_file=output_file,
                additional_fields={"task_label": name}))
        super(PESScanFW, self).__init__(
            t,
            parents=parents,
            name=name,
            **kwargs)


class FrequencyFlatteningOptimizeFW(Firework):
    def __init__(self,
                 molecule=None,
                 name="frequency flattening structure optimization",
                 qchem_cmd=">>qchem_cmd<<",
                 multimode=">>multimode<<",
                 max_cores=">>max_cores<<",
                 qchem_input_params=None,
                 max_iterations=10,
                 max_molecule_perturb_scale=0.3,
                 linked=True,
                 freq_before_opt=False,
                 perturb_geometry=False,
                 mode=None,
                 scale=1.0,
                 db_file=None,
                 parents=None,
                 **kwargs):
        """
        Iteratively optimize the given structure and flatten imaginary frequencies to ensure that
        the resulting structure is a true minima and not a saddle point.

        Args:
            molecule (Molecule): Input molecule.
            name (str): Name for the Firework.
            qchem_cmd (str): Command to run QChem. Supports env_chk.
            multimode (str): Parallelization scheme, either openmp or mpi. Supports env_chk.
            max_cores (int): Maximum number of cores to parallelize over. Supports env_chk.
            qchem_input_params (dict): Specify kwargs for instantiating the input set parameters.
                Basic uses would be to modify the default inputs of the set, such as dft_rung,
                basis_set, pcm_dielectric, scf_algorithm, or max_scf_cycles. See
                pymatgen/io/qchem/sets.py for default values of all input parameters. For
                instance, if a user wanted to use a more advanced DFT functional, include a pcm
                with a dielectric of 30, and use a larger basis, the user would set
                qchem_input_params = {"dft_rung": 5, "pcm_dielectric": 30, "basis_set":
                "6-311++g**"}. However, more advanced customization of the input is also
                possible through the overwrite_inputs key which allows the user to directly
                modify the rem, pcm, smd, and solvent dictionaries that QChemDictSet passes to
                inputs.py to print an actual input file. For instance, if a user wanted to set
                the sym_ignore flag in the rem section of the input file to true, then they
                would set qchem_input_params = {"overwrite_inputs": "rem": {"sym_ignore":
                "true"}}. Of course, overwrite_inputs could be used in conjunction with more
                typical modifications, as seen in the test_double_FF_opt workflow test.
            max_iterations (int): Number of perturbation -> optimization -> frequency
                iterations to perform. Defaults to 10.
            max_molecule_perturb_scale (float): The maximum scaled perturbation that can be
<<<<<<< HEAD
                applied to the molecule. Defaults to 0.3.
=======
                                                applied to the molecule. Defaults to 0.3.
            freq_before_opt (bool): If True (default False), run a frequency
                calculation before any opt/ts searches to improve understanding
                of the local potential energy surface. Only use this option if
                linked=True.
            perturb_geometry (bool): If True (default False), then modify the input geometry by some
                translation matrix (N x 3, where N is the number of atoms) before optimizing.
            mode (np.ndarray): If not None (default), then perturb the geometry by this matrix.
                This will be ignored if perturb_geometry is False.
            scale (float): Scaling factor for perturbation
>>>>>>> 8fe9f6f9
            db_file (str): Path to file specifying db credentials to place output parsing.
            parents ([Firework]): Parents of this particular Firework.
            **kwargs: Other kwargs that are passed to Firework.__init__.
        """

        qchem_input_params = qchem_input_params or {}
        input_file = "mol.qin"
        output_file = "mol.qout"
        t = []

        if perturb_geometry:
            t.append(PerturbGeometry(
                molecule=molecule,
                mode=mode,
                scale=scale))

            # Make sure that subsequent firetasks use the perturbed Molecule
            molecule = None

        if freq_before_opt:
            t.append(
                WriteInputFromIOSet(
                    molecule=molecule,
                    qchem_input_set="FreqSet",
                    input_file=input_file,
                    qchem_input_params=qchem_input_params))
        else:
            t.append(
                WriteInputFromIOSet(
                    molecule=molecule,
                    qchem_input_set="OptSet",
                    input_file=input_file,
                    qchem_input_params=qchem_input_params))

        t.append(
            RunQChemCustodian(
                qchem_cmd=qchem_cmd,
                multimode=multimode,
                input_file=input_file,
                output_file=output_file,
                max_cores=max_cores,
                job_type="opt_with_frequency_flattener",
                max_iterations=max_iterations,
                max_molecule_perturb_scale=max_molecule_perturb_scale,
                linked=linked,
                freq_before_opt=freq_before_opt
            ))
        t.append(
            QChemToDb(
                db_file=db_file,
                input_file=input_file,
                output_file=output_file,
                additional_fields={
                    "task_label": name,
                    "special_run_type": "frequency_flattener",
                    "linked": linked,
                },
            )
        )
        super().__init__(t, parents=parents, name=name, **kwargs)


class FrequencyFlatteningTransitionStateFW(Firework):
    def __init__(self,
                 molecule=None,
                 name="frequency flattening transition state optimization",
                 qchem_cmd=">>qchem_cmd<<",
                 multimode=">>multimode<<",
                 max_cores=">>max_cores<<",
                 qchem_input_params=None,
                 max_iterations=3,
                 max_molecule_perturb_scale=0.3,
                 linked=True,
                 freq_before_opt=True,
                 perturb_geometry=False,
                 mode=None,
                 scale=1,
                 db_file=None,
                 parents=None,
                 **kwargs):
        """
        Iteratively optimize the transition state structure and flatten imaginary frequencies to
        ensure that the resulting structure is a true transition state.
        Args:
            molecule (Molecule): Input molecule.
            name (str): Name for the Firework.
            qchem_cmd (str): Command to run QChem. Supports env_chk.
            multimode (str): Parallelization scheme, either openmp or mpi. Supports env_chk.
            max_cores (int): Maximum number of cores to parallelize over. Supports env_chk.
            qchem_input_params (dict): Specify kwargs for instantiating the input set parameters.
                                       Basic uses would be to modify the default inputs of the set,
                                       such as dft_rung, basis_set, pcm_dielectric, scf_algorithm,
                                       or max_scf_cycles. See pymatgen/io/qchem/sets.py for default
                                       values of all input parameters. For instance, if a user wanted
                                       to use a more advanced DFT functional, include a pcm with a
                                       dielectric of 30, and use a larger basis, the user would set
                                       qchem_input_params = {"dft_rung": 5, "pcm_dielectric": 30,
                                       "basis_set": "6-311++g**"}. However, more advanced customization
                                       of the input is also possible through the overwrite_inputs key
                                       which allows the user to directly modify the rem, pcm, smd, and
                                       solvent dictionaries that QChemDictSet passes to inputs.py to
                                       print an actual input file. For instance, if a user wanted to
                                       set the sym_ignore flag in the rem section of the input file
                                       to true, then they would set qchem_input_params = {"overwrite_inputs":
                                       "rem": {"sym_ignore": "true"}}. Of course, overwrite_inputs
                                       could be used in conjuction with more typical modifications,
                                       as seen in the test_double_FF_opt workflow test.
            max_iterations (int): Number of perturbation -> optimization -> frequency
                                  iterations to perform. Defaults to 3. Higher numbers are not
                                  recommended, as they rarely lead to improved performance.
            max_molecule_perturb_scale (float): The maximum scaled perturbation that can be
                                                applied to the molecule. Defaults to 0.3.
            linked (bool): If True (default False), the scratch output from one calculation will be passed
                from one calculation to the next, improving convergence behavior.
            freq_before_opt (bool): If True (default False), run a frequency
                calculation before any opt/ts searches to improve understanding
                of the local potential energy surface. Only use this option if
                linked=True.
            perturb_geometry (bool): If True (default False), then modify the input geometry by some
                translation matrix (N x 3, where N is the number of atoms) before optimizing.
            mode (np.ndarray): If not None (default), then perturb the geometry by this matrix.
                This will be ignored if perturb_geometry is False.
            scale (float): Scaling factor for the geometry perturbation.
            db_file (str): Path to file specifying db credentials to place output parsing.
            parents ([Firework]): Parents of this particular Firework.
            **kwargs: Other kwargs that are passed to Firework.__init__.
        """

        qchem_input_params = qchem_input_params or {}
        input_file = "mol.qin"
        output_file = "mol.qout"
        runs = list(chain.from_iterable([["ts_" + str(ii), "freq_" + str(ii)]
                                         for ii in range(10)]))
        if freq_before_opt:
            runs.insert(0, "freq_pre")

        t = list()

        if perturb_geometry:
            t.append(PerturbGeometry(
                molecule=molecule,
                mode=mode,
                scale=scale))

            # Make sure that subsequent firetasks use the perturbed Molecule
            molecule = None

        if freq_before_opt:
            t.append(
                WriteInputFromIOSet(
                    molecule=molecule,
                    qchem_input_set="FreqSet",
                    input_file=input_file,
                    qchem_input_params=qchem_input_params))
        else:
            t.append(
                WriteInputFromIOSet(
                    molecule=molecule,
                    qchem_input_set="TransitionStateSet",
                    input_file=input_file,
                    qchem_input_params=qchem_input_params))

        t.append(
            RunQChemCustodian(
                qchem_cmd=qchem_cmd,
                multimode=multimode,
                input_file=input_file,
                output_file=output_file,
                max_cores=max_cores,
                job_type="opt_with_frequency_flattener",
                max_iterations=max_iterations,
                max_molecule_perturb_scale=max_molecule_perturb_scale,
                transition_state=True,
                linked=linked,
                freq_before_opt=freq_before_opt))
        t.append(
            QChemToDb(
                db_file=db_file,
                input_file=input_file,
                output_file=output_file,
                runs=runs,
                additional_fields={
                    "task_label": name,
                    "special_run_type": "ts_frequency_flattener",
                    "linked": linked
                }))

        super(FrequencyFlatteningTransitionStateFW, self).__init__(
            t,
            parents=parents,
            name=name,
            **kwargs)


class FragmentFW(Firework):
    def __init__(
        self,
        molecule=None,
        depth=1,
        open_rings=True,
        additional_charges=None,
        do_triplets=True,
        linked=False,
        name="fragment and optimize",
        qchem_input_params=None,
        db_file=None,
        check_db=True,
        parents=None,
        **kwargs
    ):
        """
        Fragment the given structure and optimize all unique fragments

        Args:
            molecule (Molecule): Input molecule.
            depth (int): Fragmentation depth. Defaults to 1. See fragmenter firetask for more details.
            open_rings (bool): Whether or not to open any rings encountered during fragmentation.
                Defaults to True. See fragmenter firetask for more details.
            additional_charges (list): List of additional charges besides the defaults. See fragmenter
                firetask for more details.
            do_triplets (bool): Whether to simulate triplets as well as singlets for molecules with an
                even number of electrons. Defaults to True.
            name (str): Name for the Firework.
            qchem_input_params (dict): Specify kwargs for instantiating the input set parameters.
                Basic uses would be to modify the default inputs of the set, such as dft_rung,
                basis_set, pcm_dielectric, scf_algorithm, or max_scf_cycles. See
                pymatgen/io/qchem/sets.py for default values of all input parameters. For
                instance, if a user wanted to use a more advanced DFT functional, include a pcm
                with a dielectric of 30, and use a larger basis, the user would set
                qchem_input_params = {"dft_rung": 5, "pcm_dielectric": 30, "basis_set":
                "6-311++g**"}. However, more advanced customization of the input is also
                possible through the overwrite_inputs key which allows the user to directly
                modify the rem, pcm, smd, and solvent dictionaries that QChemDictSet passes to
                inputs.py to print an actual input file. For instance, if a user wanted to set
                the sym_ignore flag in the rem section of the input file to true, then they
                would set qchem_input_params = {"overwrite_inputs": "rem": {"sym_ignore":
                "true"}}. Of course, overwrite_inputs could be used in conjunction with more
                typical modifications, as seen in the test_double_FF_opt workflow test.
            db_file (str): Path to file specifying db credentials to place output parsing.
            check_db (bool): Whether or not to check the database for equivalent structures
                before adding new fragment fireworks. Defaults to True.
            parents ([Firework]): Parents of this particular Firework.
            **kwargs: Other kwargs that are passed to Firework.__init__.
        """

        qchem_input_params = qchem_input_params or {}
        additional_charges = additional_charges or []
        t = []
        t.append(
            FragmentMolecule(
                molecule=molecule,
                depth=depth,
                open_rings=open_rings,
                additional_charges=additional_charges,
                do_triplets=do_triplets,
                linked=linked,
                qchem_input_params=qchem_input_params,
                db_file=db_file,
                check_db=check_db,
            )
        )
        super().__init__(t, parents=parents, name=name, **kwargs)


class CubeAndCritic2FW(Firework):
    def __init__(
        self,
        molecule=None,
        name="cube and critic2",
        qchem_cmd=">>qchem_cmd<<",
        multimode=">>multimode<<",
        max_cores=">>max_cores<<",
        qchem_input_params=None,
        db_file=None,
        parents=None,
        **kwargs
    ):
        """
        Perform a Q-Chem single point calculation in order to generate a cube file of the electron density
        and then analyze the electron density critical points with the Critic2 package.

        Args:
            molecule (Molecule): Input molecule.
            name (str): Name for the Firework.
            qchem_cmd (str): Command to run QChem. Supports env_chk.
            multimode (str): Parallelization scheme, either openmp or mpi. Supports env_chk.
            max_cores (int): Maximum number of cores to parallelize over. Supports env_chk.
            qchem_input_params (dict): Specify kwargs for instantiating the input set parameters.
                Basic uses would be to modify the default inputs of the set, such as dft_rung,
                basis_set, pcm_dielectric, scf_algorithm, or max_scf_cycles. See
                pymatgen/io/qchem/sets.py for default values of all input parameters. For
                instance, if a user wanted to use a more advanced DFT functional, include a pcm
                with a dielectric of 30, and use a larger basis, the user would set
                qchem_input_params = {"dft_rung": 5, "pcm_dielectric": 30, "basis_set":
                "6-311++g**"}. However, more advanced customization of the input is also
                possible through the overwrite_inputs key which allows the user to directly
                modify the rem, pcm, smd, and solvent dictionaries that QChemDictSet passes to
                inputs.py to print an actual input file. For instance, if a user wanted to set
                the sym_ignore flag in the rem section of the input file to true, then they
                would set qchem_input_params = {"overwrite_inputs": "rem": {"sym_ignore":
                "true"}}. Of course, overwrite_inputs could be used in conjunction with more
                typical modifications, as seen in the test_double_FF_opt workflow test.
            db_file (str): Path to file specifying db credentials to place output parsing.
            parents ([Firework]): Parents of this particular Firework.
            **kwargs: Other kwargs that are passed to Firework.__init__.
        """

        qchem_input_params = copy.deepcopy(qchem_input_params) or {}
        qchem_input_params["plot_cubes"] = True
        input_file = "mol.qin"
        output_file = "mol.qout"
        t = []
        t.append(
            WriteInputFromIOSet(
                molecule=molecule,
                qchem_input_set="SinglePointSet",
                input_file=input_file,
                qchem_input_params=qchem_input_params,
            )
        )
        t.append(
            RunQChemCustodian(
                qchem_cmd=qchem_cmd,
                multimode=multimode,
                input_file=input_file,
                output_file=output_file,
                max_cores=max_cores,
                job_type="normal",
            )
        )
        t.append(RunCritic2(molecule=molecule, cube_file="dens.0.cube.gz"))
        t.append(ProcessCritic2(molecule=molecule))
        t.append(
            QChemToDb(
                db_file=db_file,
                input_file=input_file,
                output_file=output_file,
                additional_fields={"task_label": name},
            )
        )
        super().__init__(t, parents=parents, name=name, **kwargs)<|MERGE_RESOLUTION|>--- conflicted
+++ resolved
@@ -528,10 +528,7 @@
             max_iterations (int): Number of perturbation -> optimization -> frequency
                 iterations to perform. Defaults to 10.
             max_molecule_perturb_scale (float): The maximum scaled perturbation that can be
-<<<<<<< HEAD
                 applied to the molecule. Defaults to 0.3.
-=======
-                                                applied to the molecule. Defaults to 0.3.
             freq_before_opt (bool): If True (default False), run a frequency
                 calculation before any opt/ts searches to improve understanding
                 of the local potential energy surface. Only use this option if
@@ -541,7 +538,6 @@
             mode (np.ndarray): If not None (default), then perturb the geometry by this matrix.
                 This will be ignored if perturb_geometry is False.
             scale (float): Scaling factor for perturbation
->>>>>>> 8fe9f6f9
             db_file (str): Path to file specifying db credentials to place output parsing.
             parents ([Firework]): Parents of this particular Firework.
             **kwargs: Other kwargs that are passed to Firework.__init__.
