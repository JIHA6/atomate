--- conflicted
+++ resolved
@@ -768,11 +768,7 @@
 class LinearResponseUToDb(FiretaskBase):
     """
     Analyze the linear response data generated from get_wf_linear_response_u to compute 
-<<<<<<< HEAD
-    Hubbard U value(s).
-=======
     Hubbard U (and Hund J) value(s).
->>>>>>> 65086f00
     
     Required parameters:
         num_perturb (int): number of perturbed sites
@@ -801,71 +797,12 @@
         num_perturb_sites = int(self["num_perturb"])
         spin_polarized = bool(self["spin_polarized"])
         relax_nonmagnetic = bool(self["relax_nonmagnetic"])
-<<<<<<< HEAD
-        
-=======
-
->>>>>>> 65086f00
+
         keys = ['Ground state', 'NSCF', 'SCF']
         if relax_nonmagnetic:
             regexps = ['^initial_static_magnetic', '^nscf', '^scf_magnetic']
         else:
             regexps = ['^initial', '^nscf', '^scf']
-<<<<<<< HEAD
-        response_dict = {'Ground state':{}, 'NSCF':{}, 'SCF':{}}
-
-        magnet_order_gs = None
-
-        for key, task_label_regex in zip(keys, regexps):
-
-            docs = list(mmdb.collection.find({"wf_meta.wf_uuid": uuid,
-                                              "task_label": {"$regex": task_label_regex}}))
-
-            for i in range(num_perturb_sites):
-                response_dict[key].update({'Vup_site'+str(i): [], 'Nup_site'+str(i): []})
-                response_dict[key].update({'Vdn_site'+str(i): [], 'Ndn_site'+str(i): []})
-                response_dict[key].update({'Ntot_site'+str(i): [], 'Mz_site'+str(i): []})
-            response_dict[key].update({'magnetic order': []})
-
-            for d in docs:
-                for i in range(num_perturb_sites):
-                    try:
-
-                        # FIXME: Not Nd for non d-block elements
-
-                        struct = Structure.from_dict(d["calcs_reversed"][-1]["output"]['structure'])
-                        specie = struct[i].specie
-
-                        if specie.is_transition_metal:
-                            orbital = 'd'
-                        elif str(specie) == "O":
-                            orbital = 'p'
-
-                        Ntot = float(d['calcs_reversed'][0]['output']['outcar']['charge'][i][orbital])
-                        # FIXME: Adapt for noncollinear
-                        Mz = float(d['calcs_reversed'][0]['output']['outcar']['magnetization'][i][orbital])
-
-                        print(Ntot, Mz)
-                        
-                        response_dict[key]['Nup_site'+str(i)].append(0.5*(Ntot + Mz))
-                        response_dict[key]['Ndn_site'+str(i)].append(0.5*(Ntot - Mz))
-                        response_dict[key]['Ntot_site'+str(i)].append(Ntot)
-                        response_dict[key]['Mz_site'+str(i)].append(Mz)
-
-                        Vup = float(d['calcs_reversed'][0]['input']['incar']['LDAUU'][i])
-                        Vdn = float(d['calcs_reversed'][0]['input']['incar']['LDAUJ'][i])
-
-                        print(Vup,Vdn)
-
-                        if key != keys[0]:
-                            response_dict[key]['Vup_site'+str(i)].append(Vup)
-                            response_dict[key]['Vdn_site'+str(i)].append(Vdn)
-                        elif key == keys[0]:
-                            response_dict[key]['Vup_site'+str(i)].append(0.0)
-                            response_dict[key]['Vdn_site'+str(i)].append(0.0)
-                    except Exception as exc:
-                        print('site: '+str(i)+' miss - ',  exc)
-=======
 
         response_dict = {'Ground state': {}, 'NSCF': {}, 'SCF': {}}
         perturb_dict = {}
@@ -962,20 +899,13 @@
 
                 except Exception as exc:
                     logger.warning('Doc miss: ',  exc)
->>>>>>> 65086f00
 
                 struct_final = Structure.from_dict(d["calcs_reversed"][-1]["output"]['structure'])
                 analyzer_output = CollinearMagneticStructureAnalyzer(struct_final, threshold=0.61)
                 magnet_order = analyzer_output.ordering.value
-<<<<<<< HEAD
-                response_dict[key]['magnetic order'].append(magnet_order)
-
-                if key == keys[0]:
-=======
                 response_dict[rkey]['magnetic order'].append(magnet_order)
 
                 if rkey == keys[0]:
->>>>>>> 65086f00
                     magnet_order_gs = magnet_order
 
         for j in range(num_perturb_sites):
@@ -985,33 +915,6 @@
                 for i in [1, 2]:
                     response_dict[keys[i]][k].extend(response_dict[keys[0]][k])
 
-<<<<<<< HEAD
-        # for key in keys:
-
-        #     vs, ns, orders = [], [], []
-
-        #     if response_dict[key]['N']:
-
-        #         vs  = response_dict[key]['V']
-        #         ns = response_dict[key]['N']
-        #         orders = response_dict[key]['magnetic order']
-
-        #         if (len(vs) == len(ns)):
-        #             vs, ns, orders = (list(t) for t in zip(*sorted(zip(vs, ns, orders))))
-
-        #     response_dict.update({key: {'V': vs, 'N': ns, 'magnetic order': orders}})
-
-        # print(response_dict)
-
-        if spin_polarized:
-            n_response = 2*num_perturb_sites
-            Chi_nscf = np.zeros([n_response, n_response])
-            Chi_scf  = np.zeros([n_response, n_response])
-        else:
-            n_response = num_perturb_sites
-            Chi_nscf = np.zeros([n_response, n_response])
-            Chi_scf  = np.zeros([n_response, n_response])
-=======
         if spin_polarized:
             n_response = 2 * num_perturb_sites
         else:
@@ -1036,32 +939,12 @@
             perr = np.sqrt(np.diag(pcov))
 
             return p, perr
->>>>>>> 65086f00
 
         for ii in range(n_response):
             for jj in range(n_response):
                 if spin_polarized:
                     i, j = ii//2, jj//2
                     si, sj = 'up' if np.mod(ii,2)==0 else 'dn', 'up' if np.mod(jj,2)==0 else 'dn'
-<<<<<<< HEAD
-                    V_key = 'V'+sj+'_site'+str(j)
-                    N_key = 'N'+si+'_site'+str(i)
-                else:
-                    i, j = ii, jj
-                    V_key = 'Vup_site'+str(j)
-                    N_key = 'Ntot_site'+str(i)
-
-                if response_dict[keys[1]][N_key] and response_dict[keys[2]][N_key] and \
-                   response_dict[keys[1]][V_key] and response_dict[keys[2]][V_key]:
-
-                    # gather NSCF & SCF response data
-                    V_nscf, N_nscf = [], []
-                    V_scf, N_scf = [], []
-                    for ll in [1, 2]:
-                        for l in range(len(response_dict[keys[ll]][N_key])):
-                            v = response_dict[keys[ll]][V_key][l]
-                            n = response_dict[keys[ll]][N_key][l]
-=======
                     v_key = 'V'+sj+'_site'+str(j)
                     n_key = 'N'+si+'_site'+str(i)
                 else:
@@ -1080,7 +963,6 @@
 
                             v = response_dict[keys[ll]][v_key][l]
                             n = response_dict[keys[ll]][n_key][l]
->>>>>>> 65086f00
                             # order = response_dict[keys[ll]]['magnetic order'][l]
 
                             # if order == order_gs:
@@ -1089,12 +971,6 @@
                                 for k in range(n_response):
                                     if spin_polarized:
                                         s = 'up' if np.mod(k,2)==0 else 'dn'
-<<<<<<< HEAD
-                                        V_key = 'V'+s+'_site'+str(k//2)
-                                    else:
-                                        V_key = 'Vup_site'+str(k)
-                                    if (k != j) and (response_dict[keys[ll]][V_key][l] != 0.0):
-=======
                                         vv_key = 'V'+s+'_site'+str(k//2)
                                     else:
                                         vv_key = 'Vup_site'+str(k)
@@ -1102,26 +978,11 @@
                                     num_v = len(response_dict[keys[ll]][vv_key])
                                     if (k != j) and (response_dict[keys[ll]][vv_key][l] != 0.0) \
                                        and l < num_v:
->>>>>>> 65086f00
                                         isolated_response = False
                                         break
 
                             if isolated_response:
                                 if ll == 1:
-<<<<<<< HEAD
-                                    V_nscf.append(v)
-                                    N_nscf.append(n)
-                                elif ll == 2:
-                                    V_scf.append(v)
-                                    N_scf.append(n)
-
-                    try:
-                        chi_nscf = np.polyfit(V_nscf, N_nscf, 1)[0]
-                        chi_scf  = np.polyfit(V_scf,  N_scf,  1)[0]
-                    except Exception as exc:
-                        chi_nscf, chi_scf = float('nan'), float('nan')
-                        print('slope fitting fail',  exc)
-=======
                                     v_nscf.append(v)
                                     n_nscf.append(n)
                                 elif ll == 2:
@@ -1136,23 +997,10 @@
                     except Exception as exc:
                         chi_nscf, chi_scf = float('nan'), float('nan')
                         logger.warning('Slope fitting fail',  exc)
->>>>>>> 65086f00
 
                 else:
                     chi_nscf, chi_scf = float('nan'), float('nan')
 
-<<<<<<< HEAD
-                Chi_nscf[i, j] = chi_nscf
-                Chi_scf[i, j] = chi_scf
-
-        try:
-            U = np.linalg.inv(Chi_scf) - np.linalg.inv(Chi_nscf)
-        except Exception as exc:
-            U = [[float('nan') for i in range(num_perturb_sites)] for j in range(num_perturb_sites)]
-            print('U matrix compute fail',  exc)
-
-        Chi_scf, Chi_nscf, U = [list(a) for a in Chi_scf], [list(a) for a in Chi_nscf], [list(a) for a in U]
-=======
                 chi_matrix_nscf[ii, jj] = chi_nscf
                 chi_matrix_scf[ii, jj] = chi_scf
                 chi_nscf_err[ii, jj] = err_chi_nscf
@@ -1326,7 +1174,6 @@
             hubbard_hund_dict[key]["matrices"].update({"chi_block_nscf": nested_copy(chi_block_nscf),
                                                        "chi_nscf_inv": nested_copy(chi_nscf_inv),
                                                        "chi_nscf_inv_var": nested_copy(chi_nscf_inv_var)})
->>>>>>> 65086f00
 
         docs = list(mmdb.collection.find({"wf_meta.wf_uuid": uuid,
                                           "task_label": {"$regex": regexps[2]}}))
@@ -1340,16 +1187,10 @@
         if structure:
             summary.update({'formula_pretty': structure.composition.reduced_formula})
             summary.update({'structure_groundstate': structure.as_dict()})
-<<<<<<< HEAD
-        summary.update({'datapoints': response_dict})
-        summary.update({'fit': {'chi_nscf': Chi_nscf, 'chi_scf': Chi_scf}})
-        summary.update({'U': U})
-=======
         summary.update({'perturb_sites': perturb_dict})
         summary.update({'datapoints': response_dict})
         summary.update({'response_matrices': {'chi_nscf': chi_matrix_nscf_list, 'chi_scf': chi_matrix_scf_list}})
         summary.update({'hubbard_hund_results': hubbard_hund_dict})
->>>>>>> 65086f00
         summary.update({'wf_meta': {'wf_uuid': uuid}})
 
         if fw_spec.get("tags", None):
@@ -1360,11 +1201,7 @@
         mmdb.collection = mmdb.db["linear_response_u"]
         mmdb.collection.insert(summaries)
 
-<<<<<<< HEAD
-        logger.info("Linear regression analysis is complete.")
-=======
         logger.info("Linear response analysis is complete.")
->>>>>>> 65086f00
 
 @explicit_serialize
 class MagneticOrderingsToDb(FiretaskBase):
