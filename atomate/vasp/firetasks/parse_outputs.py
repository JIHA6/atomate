--- conflicted
+++ resolved
@@ -246,18 +246,12 @@
         # Direct pseudoinverse fitting
         if np.linalg.matrix_rank(np.array(vstrains)) == 6:
             # Perform Elastic tensor fitting and analysis
-<<<<<<< HEAD
             result = ElasticTensor.from_pseudoinverse(strains, stresses)
             pinv_fit = {"elastic_tensor":result.voigt.tolist(),
                         "prop_dict":result.property_dict,
                         "structure_prop_dict":result.get_structure_property_dict(opt_struct)}
             d["pseudoinverse_fit"] = pinv_fit
-=======
-            result = ElasticTensor.from_stress_dict(stress_dict)
-            d["elastic_tensor"] = result.voigt.tolist()
-            d.update(result.property_dict)
-
->>>>>>> 42ecf637
+
         else:
             raise ValueError("Data matrix rank is less than 6")
         ind_strain_states = list(get_strain_state_dict(strains, stresses).keys())
