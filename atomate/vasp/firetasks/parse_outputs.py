# coding: utf-8

from __future__ import division, print_function, unicode_literals, absolute_import

import json
import os
import itertools
from collections import defaultdict
from datetime import datetime

import numpy as np

from monty.json import MontyEncoder

from fireworks import FiretaskBase, FWAction, explicit_serialize
from fireworks.utilities.fw_serializers import DATETIME_HANDLER, recursive_dict

from pymatgen import Structure
<<<<<<< HEAD
from pymatgen.analysis.elasticity import ElasticTensorExpansion, \
        Stress, Deformation, Strain, ElasticTensor, get_strain_state_dict
=======
from pymatgen.analysis.elasticity.elastic import ElasticTensor
from pymatgen.analysis.elasticity.strain import IndependentStrain, Strain
from pymatgen.analysis.elasticity.stress import Stress
>>>>>>> a11f7faf
from pymatgen.electronic_structure.boltztrap import BoltztrapAnalyzer
from pymatgen.io.vasp.sets import get_vasprun_outcar
from pymatgen.symmetry.analyzer import SpacegroupAnalyzer

from atomate.common.firetasks.glue_tasks import get_calc_loc
from atomate.utils.utils import env_chk, get_meta_from_structure
from atomate.utils.utils import get_logger
from atomate.vasp.database import VaspCalcDb
from atomate.vasp.drones import VaspDrone

__author__ = 'Anubhav Jain, Kiran Mathew, Shyam Dwaraknath'
__email__ = 'ajain@lbl.gov, kmathew@lbl.gov, shyamd@lbl.gov'

logger = get_logger(__name__)


@explicit_serialize
class VaspToDb(FiretaskBase):
    """
    Enter a VASP run into the database. Uses current directory unless you
    specify calc_dir or calc_loc.

    Optional params:
        calc_dir (str): path to dir (on current filesystem) that contains VASP
            output files. Default: use current working directory.
        calc_loc (str OR bool): if True will set most recent calc_loc. If str
            search for the most recent calc_loc with the matching name
        parse_dos (bool): whether to parse the DOS and store in GridFS.
            Defaults to False.
        bandstructure_mode (str): Set to "uniform" for uniform band structure.
            Set to "line" for line mode. If not set, band structure will not
            be parsed.
        additional_fields (dict): dict of additional fields to add
        db_file (str): path to file containing the database credentials.
            Supports env_chk. Default: write data to JSON file.
        fw_spec_field (str): if set, will update the task doc with the contents
            of this key in the fw_spec.
        defuse_unsuccessful (bool): Defuses children fireworks if VASP run state
            is not "successful"; i.e. both electronic and ionic convergence are reached.
            Defaults to True.
    """
    optional_params = ["calc_dir", "calc_loc", "parse_dos", "bandstructure_mode",
                       "additional_fields", "db_file", "fw_spec_field", "defuse_unsuccessful"]

    def run_task(self, fw_spec):
        # get the directory that contains the VASP dir to parse
        calc_dir = os.getcwd()
        if "calc_dir" in self:
            calc_dir = self["calc_dir"]
        elif self.get("calc_loc"):
            calc_dir = get_calc_loc(self["calc_loc"], fw_spec["calc_locs"])["path"]

        # parse the VASP directory
        logger.info("PARSING DIRECTORY: {}".format(calc_dir))

        drone = VaspDrone(additional_fields=self.get("additional_fields"),
                          parse_dos=self.get("parse_dos", False), compress_dos=1,
                          bandstructure_mode=self.get("bandstructure_mode", False), compress_bs=1)

        # assimilate (i.e., parse)
        task_doc = drone.assimilate(calc_dir)

        # Check for additional keys to set based on the fw_spec
        if self.get("fw_spec_field"):
            task_doc.update(fw_spec[self.get("fw_spec_field")])

        # get the database connection
        db_file = env_chk(self.get('db_file'), fw_spec)

        # db insertion or taskdoc dump
        if not db_file:
            with open("task.json", "w") as f:
                f.write(json.dumps(task_doc, default=DATETIME_HANDLER))
        else:
            mmdb = VaspCalcDb.from_db_file(db_file, admin=True)
            t_id = mmdb.insert_task(task_doc,
                                    parse_dos=self.get("parse_dos", False),
                                    parse_bs=bool(self.get("bandstructure_mode", False)))
            logger.info("Finished parsing with task_id: {}".format(t_id))

        if self.get("defuse_unsuccessful", True):
            defuse_children = (task_doc["state"] != "successful")
        else:
            defuse_children = False

        return FWAction(stored_data={"task_id": task_doc.get("task_id", None)},
                        defuse_children=defuse_children)


@explicit_serialize
class JsonToDb(FiretaskBase):
    """
    Insert the a JSON file (default: task.json) directly into the tasks database.
    Note that if the JSON file contains a "task_id" key, that task_id must not already be present
    in the tasks collection.

    Optional params:
        json_filename (str): name of the JSON file to insert (default: "task.json")
        db_file (str): path to file containing the database credentials. Supports env_chk.
        calc_dir (str): path to dir (on current filesystem) that contains VASP output files.
            Default: use current working directory.
    """
    optional_params = ["json_filename", "db_file", "calc_dir"]

    def run_task(self, fw_spec):

        ref_file = self.get("json_filename", "task.json")
        calc_dir = self.get("calc_dir", os.getcwd())
        with open(os.path.join(calc_dir, ref_file), "r") as fp:
            task_doc = json.load(fp)

        db_file = env_chk(self.get('db_file'), fw_spec)
        if not db_file:
            with open("task.json", "w") as f:
                f.write(json.dumps(task_doc, default=DATETIME_HANDLER))
        else:
            mmdb = VaspCalcDb.from_db_file(db_file, admin=True)
            mmdb.insert(task_doc)


@explicit_serialize
class BoltztrapToDb(FiretaskBase):
    """
    Enter a BoltzTraP run into the database. Note that this assumes you are in a current dir
    that has the uniform band structure data with a sub-directory called "boltztrap" containing
    the BoltzTraP information.

    Optional params:
        db_file (str): path to file containing the database credentials.
            Supports env_chk. Default: write data to JSON file.
        hall_doping (bool): set True to retain hall_doping in dict
        additional_fields (dict): fields added to the document such as user-defined tags or name, ids, etc
    """

    optional_params = ["db_file", "hall_doping", "additional_fields"]

    def run_task(self, fw_spec):
        additional_fields = self.get("additional_fields", {})

        # pass the additional_fields first to avoid overriding BoltztrapAnalyzer items
        d = additional_fields.copy()

        btrap_dir = os.path.join(os.getcwd(), "boltztrap")
        d["boltztrap_dir"] = btrap_dir

        bta = BoltztrapAnalyzer.from_files(btrap_dir)
        d.update(bta.as_dict())
        d["scissor"] = bta.intrans["scissor"]

        # trim the output
        for x in ['cond', 'seebeck', 'kappa', 'hall', 'mu_steps', 'mu_doping', 'carrier_conc']:
            del d[x]

        if not self.get("hall_doping"):
            del d["hall_doping"]

        bandstructure_dir = os.getcwd()
        d["bandstructure_dir"] = bandstructure_dir

        # add the structure
        v, o = get_vasprun_outcar(bandstructure_dir, parse_eigen=False, parse_dos=False)
        structure = v.final_structure
        d["structure"] = structure.as_dict()
        d.update(get_meta_from_structure(structure))

        # add the spacegroup
        sg = SpacegroupAnalyzer(Structure.from_dict(d["structure"]), 0.1)
        d["spacegroup"] = {"symbol": sg.get_space_group_symbol(),
                           "number": sg.get_space_group_number(),
                           "point_group": sg.get_point_group_symbol(),
                           "source": "spglib",
                           "crystal_system": sg.get_crystal_system(),
                           "hall": sg.get_hall()}

        d["created_at"] = datetime.utcnow()

        db_file = env_chk(self.get('db_file'), fw_spec)

        if not db_file:
            del d["dos"]
            with open(os.path.join(btrap_dir, "boltztrap.json"), "w") as f:
                f.write(json.dumps(d, default=DATETIME_HANDLER))
        else:
            mmdb = VaspCalcDb.from_db_file(db_file, admin=True)

            # dos gets inserted into GridFS
            dos = json.dumps(d["dos"], cls=MontyEncoder)
            fsid, compression = mmdb.insert_gridfs(dos, collection="dos_boltztrap_fs",
                                                   compress=True)
            d["dos_boltztrap_fs_id"] = fsid
            del d["dos"]

            mmdb.db.boltztrap.insert(d)


@explicit_serialize
class ElasticTensorToDb(FiretaskBase):
    """
    Analyzes the stress/strain data of an elastic workflow to produce
    an elastic tensor and various other quantities.
    """

    required_params = ['structure']
    optional_params = ['db_file', "order"]

    def run_task(self, fw_spec):
<<<<<<< HEAD
        
        ref_struct = self['structure']
=======
>>>>>>> a11f7faf
        d = {"analysis": {},
             "deformation_tasks": fw_spec["deformation_tasks"],
             "initial_structure": self['structure'].as_dict()}

        # Get optimized structure
        calc_locs_opt = [cl for cl in fw_spec['calc_locs'] if 'optimiz' in cl['name']]
        if calc_locs_opt:
            optimize_loc = calc_locs_opt[-1]['path']
            logger.info("Parsing initial optimization directory: {}".format(optimize_loc))
            drone = VaspDrone()
            optimize_doc = drone.assimilate(optimize_loc)
            opt_struct = Structure.from_dict(optimize_doc["calcs_reversed"][0]["output"]["structure"])
            d.update({"optimized_structure": opt_struct.as_dict()})
            ref_struct = opt_struct
            d['eq_stress'] = -0.1*Stress(optimize_doc["calcs_reversed"][0]\
                                         ["output"]["ionic_steps"][-1]["stress"])
        else:
            d['eq_stress'] = None

        # TODO: @montoyjh: does the below have anything to do with elastic tensor? If not, try
        # the more general fw_spec_field approach in the VaspToDb rather than hard-coding the
        # tags insertion here. -computron
        if fw_spec.get("tags", None):
            d["tags"] = fw_spec["tags"]
<<<<<<< HEAD
        defo_dicts = fw_spec["deformation_tasks"].values()
        stresses, strains = [], []
        for defo_dict in defo_dicts:
            stresses.append(Stress(defo_dict["stress"]))
            strains.append(Strain(defo_dict["strain"]))
            # Add derived stresses and strains if symmops is present
            for symmop in defo_dict.get("symmops", []):
                stresses.append(Stress(defo_dict["stress"]).transform(symmop))
                strains.append(Strain(defo_dict["strain"]).transform(symmop))
        stresses = [-0.1*s for s in stresses]

        logger.info("ANALYZING STRESS/STRAIN DATA")
        vstrains = np.array([s.voigt for s in strains])
        # Direct pseudoinverse fitting
        # TODO: @montoyjh: what if it's a cubic system? don't need 6. -computron
        if np.linalg.matrix_rank(np.array(vstrains)) == 6:
=======

        results = fw_spec["deformation_tasks"].values()
        defos = [r["deformation_matrix"] for r in results]
        stresses = [r["stress"] for r in results]
        strains = np.array([Strain(r["strain"]).voigt for r in results])
        stress_dict = {IndependentStrain(defo) : Stress(stress) for defo, stress in zip(defos, stresses)}

        logger.info("Analyzing stress/strain data")
        # Determine if we have 6 unique deformations
        # TODO: @montoyjh: what if it's a cubic system? don't need 6. -computron
        if np.linalg.matrix_rank(strains) == 6:
>>>>>>> a11f7faf
            # Perform Elastic tensor fitting and analysis
            result = ElasticTensor.from_pseudoinverse(strains, stresses)
            pinv_fit = {"elastic_tensor":result.voigt.tolist(),
                        "prop_dict":result.property_dict,
                        "structure_prop_dict":result.get_structure_property_dict(ref_struct)}
            d["pseudoinverse_fit"] = pinv_fit

        else:
            raise ValueError("Data matrix rank is less than 6")
        ind_strain_states = list(get_strain_state_dict(strains, stresses).keys())
        if set([tuple(s) for s in np.eye(6)]) <= set(ind_strain_states):
            result = ElasticTensor.from_independent_strains(strains, stresses,
                                                            eq_stress=d["eq_stress"])
            poly_fit = {"elastic_tensor":result.voigt.tolist(),
                        "prop_dict":result.property_dict,
                        "structure_prop_dict":result.get_structure_property_dict(ref_struct)}
            d["linear_fit"] = poly_fit
        order = self.get("order", 2)
        if order > 2:
            hoec = {}
            hoec['stresses'], hoec['strains'] = stresses, strains
            hoec['pk_stresses'] = [stress.piola_kirchoff_2(strain.deformation_matrix) 
                                   for stress, strain in zip(stresses, strains)]
            exp = ElasticTensorExpansion.from_diff_fit(strains, hoec['pk_stresses'],
                                                       eq_stress = d["eq_stress"], 
                                                       order=order)
            expfit = exp.fit_to_structure(ref_struct)
            hoec["C_raw"] = [c for c in exp.voigt]
            hoec["C_fit"] = [c for c in expfit.voigt]
            idx_format = {}
            for o in range(2, order+1):
                indices = list(itertools.combinations_with_replacement(range(6), r=o))
                # Produces a list of strings, c_ijkl = NUMBER for all distinct combinations
                idx_format[o] = ['c_' + ''.join([str(i) for i in np.array(idx) + 1])\
                                 + ' = ' + str(expfit[o-2].voigt[idx]) for idx in indices]
            d["diff_fit"] = hoec
        d["formula_pretty"] = ref_struct.composition.reduced_formula
        d = recursive_dict(d)
        # Save analysis results in json or db
        db_file = env_chk(self.get('db_file'), fw_spec)
        if not db_file:
            with open("elasticity.json", "w") as f:
                f.write(json.dumps(d, default=DATETIME_HANDLER))
        else:
            db = VaspCalcDb.from_db_file(db_file, admin=True)
            db.collection = db.db["elasticity"]
            db.collection.insert_one(d)
            logger.info("Elastic analysis complete.")
        return FWAction()

<<<<<<< HEAD
#TODO: @computron: shorten name, retaining backwards compatibility (easy) -computron
=======

>>>>>>> a11f7faf
@explicit_serialize
class RamanTensorToDb(FiretaskBase):
    """
    Raman susceptibility tensor for each mode = Finite difference derivative of the dielectric
        tensor wrt the displacement along that mode.
    See: 10.1103/PhysRevB.73.104304.
    The frequencies are in the units of cm^-1. To convert the frequency to THz: multiply by 0.1884.


    optional_params:
        db_file (str): path to the db file
    """

    optional_params = ["db_file"]

    def run_task(self, fw_spec):
        nm_eigenvecs = np.array(fw_spec["normalmodes"]["eigenvecs"])
        nm_eigenvals = np.array(fw_spec["normalmodes"]["eigenvals"])
        nm_norms = np.linalg.norm(nm_eigenvecs, axis=2)
        structure = fw_spec["normalmodes"]["structure"]
        masses = np.array([site.specie.data['Atomic mass'] for site in structure])
        nm_norms = nm_norms / np.sqrt(masses)  # eigenvectors in vasprun.xml are not divided by sqrt(M_i)
        # To get the actual eigenvals, the values read from vasprun.xml must be multiplied by -1.
        # frequency_i = sqrt(-e_i)
        # To convert the frequency to THZ: multiply sqrt(-e_i) by 15.633
        # To convert the frequency to cm^-1: multiply sqrt(-e_i) by 82.995
        nm_frequencies = np.sqrt(np.abs(nm_eigenvals)) * 82.995  # cm^-1

        d = {"structure": structure.as_dict(),
             "normalmodes": {"eigenvals": fw_spec["normalmodes"]["eigenvals"],
                             "eigenvecs": fw_spec["normalmodes"]["eigenvecs"]
                             },
             "frequencies": nm_frequencies.tolist()}

        # store the displacement & epsilon for each mode in a dictionary
        mode_disps = fw_spec["raman_epsilon"].keys()
        modes_eps_dict = defaultdict(list)
        for md in mode_disps:
            modes_eps_dict[fw_spec["raman_epsilon"][md]["mode"]].append(
                [fw_spec["raman_epsilon"][md]["displacement"],
                 fw_spec["raman_epsilon"][md]["epsilon"]])

        # raman tensor = finite difference derivative of epsilon wrt displacement.
        raman_tensor_dict = {}
        scale = np.sqrt(structure.volume/2.0) / 4.0 / np.pi
        for k, v in modes_eps_dict.items():
            raman_tensor = (np.array(v[0][1]) - np.array(v[1][1])) / (v[0][0] - v[1][0])
            # frequency in cm^-1
            omega = nm_frequencies[k]
            if nm_eigenvals[k] > 0:
                logger.warn("Mode: {} is UNSTABLE. Freq(cm^-1) = {}".format(k, -omega))
            raman_tensor = scale * raman_tensor * np.sum(nm_norms[k]) / np.sqrt(omega)
            raman_tensor_dict[str(k)] = raman_tensor.tolist()

        d["raman_tensor"] = raman_tensor_dict
        d["state"] = "successful"

        # store the results
        db_file = env_chk(self.get("db_file"), fw_spec)
        if not db_file:
            with open("raman.json", "w") as f:
                f.write(json.dumps(d, default=DATETIME_HANDLER))
        else:
            db = VaspCalcDb.from_db_file(db_file, admin=True)
            db.collection = db.db["raman"]
            db.collection.insert_one(d)
            logger.info("Raman tensor calculation complete.")
        return FWAction()


# TODO: @computron: this requires a "tasks" collection to proceed. Merits of changing to FW passing
# method? -computron
# TODO: @computron: even if you use the db-centric method, embed information in tags rather than
# task_label? This workflow likely requires review with its authors. -computron
@explicit_serialize
class GibbsAnalysisToDb(FiretaskBase):
    """
    Compute the quasi-harmonic gibbs free energy. There are 2 options available for the
    quasi-harmonic approximation (set via 'qha_type' parameter):
    1. use the phonopy package quasi-harmonic approximation interface or
    2. use the debye model.
    Note: Instead of relying on fw_spec, this task gets the required data directly from the
    tasks collection for processing. The summary dict is written to 'gibbs.json' file.

    required_params:
        tag (str): unique tag appended to the task labels in other fireworks so that all the
            required data can be queried directly from the database.
        db_file (str): path to the db file

    optional_params:
        qha_type(str): quasi-harmonic approximation type: "debye_model" or "phonopy",
            default is "debye_model"
        t_min (float): min temperature
        t_step (float): temperature step
        t_max (float): max temperature
        mesh (list/tuple): reciprocal space density
        eos (str): equation of state used for fitting the energies and the volumes.
            options supported by phonopy: "vinet", "murnaghan", "birch_murnaghan".
        pressure (float): in GPa, optional.
        metadata (dict): meta data

    """

    required_params = ["tag", "db_file"]
    optional_params = ["qha_type", "t_min", "t_step", "t_max", "mesh", "eos", "pressure", "poisson",
                       "metadata"]

    def run_task(self, fw_spec):

        gibbs_dict = {}

        tag = self["tag"]
        t_step = self.get("t_step", 10)
        t_min = self.get("t_min", 0)
        t_max = self.get("t_max", 1000)
        mesh = self.get("mesh", [20, 20, 20])
        eos = self.get("eos", "vinet")
        qha_type = self.get("qha_type", "debye_model")
        pressure = self.get("pressure", 0.0)
        poisson = self.get("poisson", 0.25)
        gibbs_dict["metadata"] = self.get("metadata", {})


        db_file = env_chk(self.get("db_file"), fw_spec)
        mmdb = VaspCalcDb.from_db_file(db_file, admin=True)
        # get the optimized structure
        d = mmdb.collection.find_one({"task_label": "{} structure optimization".format(tag)},
                                     {"calcs_reversed": 1})
        structure = Structure.from_dict(d["calcs_reversed"][-1]["output"]['structure'])
        gibbs_dict["structure"] = structure.as_dict()

        # get the data(energy, volume, force constant) from the deformation runs
        docs = mmdb.collection.find({"task_label": {"$regex": "{} gibbs*".format(tag)},
                                     "formula_pretty": structure.composition.reduced_formula},
                                    {"calcs_reversed": 1})
        energies = []
        volumes = []
        force_constants = []
        for d in docs:
            s = Structure.from_dict(d["calcs_reversed"][-1]["output"]['structure'])
            energies.append(d["calcs_reversed"][-1]["output"]['energy'])
            if qha_type not in ["debye_model"]:
                force_constants.append(d["calcs_reversed"][-1]["output"]['force_constants'])
            volumes.append(s.volume)
        gibbs_dict["energies"] = energies
        gibbs_dict["volumes"] = volumes
        if qha_type not in ["debye_model"]:
            gibbs_dict["force_constants"] = force_constants

        try:
            # use quasi-harmonic debye approximation
            if qha_type in ["debye_model"]:

                from pymatgen.analysis.quasiharmonic import QuasiharmonicDebyeApprox

                qhda = QuasiharmonicDebyeApprox(energies, volumes, structure, t_min, t_step, t_max,
                                                eos, pressure=pressure, poisson=poisson)
                gibbs_dict.update(qhda.get_summary_dict())
                gibbs_dict["success"] = True

            # use the phonopy interface
            else:

                from atomate.vasp.analysis.phonopy import get_phonopy_gibbs

                G, T = get_phonopy_gibbs(energies, volumes, force_constants, structure, t_min,
                                         t_step, t_max, mesh, eos, pressure)
                gibbs_dict["gibbs_free_energy"] = G
                gibbs_dict["temperatures"] = T
                gibbs_dict["success"] = True

        # quasi-harmonic analysis failed, set the flag to false
        except:
            import traceback

            logger.warn("Quasi-harmonic analysis failed!")
            gibbs_dict["success"] = False
            gibbs_dict["traceback"] = traceback.format_exc()
            metadata.update({"task_label_tag": tag})
            gibbs_dict["metadata"] = metadata
            gibbs_dict["created_at"] = datetime.utcnow()

        # TODO: @matk86: add a list of task_ids that were used to construct the analysis to DB?
        # -computron
        if not db_file:
            dump_file = "gibbs.json"
            logger.info("Dumping the analysis summary to {}".format(dump_file))
            with open(dump_file, "w") as f:
                f.write(json.dumps(gibbs_dict, default=DATETIME_HANDLER))
        else:
            coll = mmdb.db["gibbs_tasks"]
            coll.insert_one(gibbs_dict)

        logger.info("Gibbs free energy calculation complete.")

        if not gibbs_dict["success"]:
            return FWAction(defuse_children=True)


# TODO: @computron: review method of data passing with the workflow authors. -computron
@explicit_serialize
class FitEOSToDb(FiretaskBase):
    """
    Retrieve the energy and volume data and fit it to the given equation of state. The summary dict
    is written to 'bulk_modulus.json' file.

    Required parameters:
        tag (str): unique tag appended to the task labels in other fireworks so that all the
            required data can be queried directly from the database.
        db_file (str): path to the db file

    Optional parameters:
        to_db (bool): if True, the data will be inserted to "eos" collection; otherwise, dumped to a .json file.
        eos (str): equation of state used for fitting the energies and the volumes.
            options supported by pymatgen: "quadratic", "murnaghan", "birch", "birch_murnaghan",
            "pourier_tarantola", "vinet", "deltafactor". Default: "vinet"
    """

    required_params = ["tag", "db_file"]
    optional_params = ["to_db", "eos"]

    def run_task(self, fw_spec):

        from pymatgen.analysis.eos import EOS

        eos = self.get("eos", "vinet")
        tag = self["tag"]
        db_file = env_chk(self.get("db_file"), fw_spec)
        summary_dict = {"eos": eos}
        to_db = self.get("to_db", True)

        # collect and store task_id of all related tasks to make unique links with "tasks" collection
        all_task_ids = []

        mmdb = VaspCalcDb.from_db_file(db_file, admin=True)
        # get the optimized structure
        d = mmdb.collection.find_one({"task_label": "{} structure optimization".format(tag)})
        all_task_ids.append(d["task_id"])
        structure = Structure.from_dict(d["calcs_reversed"][-1]["output"]['structure'])
        summary_dict["structure"] = structure.as_dict()

        # get the data(energy, volume, force constant) from the deformation runs
        docs = mmdb.collection.find({"task_label": {"$regex": "{} bulk_modulus*".format(tag)},
                                     "formula_pretty": structure.composition.reduced_formula})
        energies = []
        volumes = []
        for d in docs:
            s = Structure.from_dict(d["calcs_reversed"][-1]["output"]['structure'])
            energies.append(d["calcs_reversed"][-1]["output"]['energy'])
            volumes.append(s.volume)
            all_task_ids.append(d["task_id"])
        summary_dict["energies"] = energies
        summary_dict["volumes"] = volumes
        summary_dict["all_task_ids"] = all_task_ids

        # fit the equation of state
        eos = EOS(eos)
        eos_fit = eos.fit(volumes, energies)
        summary_dict["bulk_modulus"] = eos_fit.b0_GPa

        # TODO: find a better way for passing tags of the entire workflow to db - albalu
        if fw_spec.get("tags", None):
            summary_dict["tags"] = fw_spec["tags"]
        summary_dict["results"] = dict(eos_fit.results)
        summary_dict["created_at"] = datetime.utcnow()

        # db_file itself is required but the user can choose to pass the results to db or not
        if to_db:
            mmdb.collection = mmdb.db["eos"]
            mmdb.collection.insert_one(summary_dict)
        else:
            with open("bulk_modulus.json", "w") as f:
                f.write(json.dumps(summary_dict, default=DATETIME_HANDLER))

        # TODO: @matk86 - there needs to be a builder to put it into materials collection... -computron
        logger.info("Bulk modulus calculation complete.")


# TODO: @computron: review method of data passing with the workflow authors. -computron
# TODO: insert to db. -matk
@explicit_serialize
class ThermalExpansionCoeffToDb(FiretaskBase):
    """
    Compute the quasi-harmonic thermal expansion coefficient using phonopy.

    required_params:
        tag (str): unique tag appended to the task labels in other fireworks so that all the
            required data can be queried directly from the database.
        db_file (str): path to the db file

    optional_params:
        t_min (float): min temperature
        t_step (float): temperature step
        t_max (float): max temperature
        mesh (list/tuple): reciprocal space density
        eos (str): equation of state used for fitting the energies and the volumes.
            options supported by phonopy: "vinet" (default), "murnaghan", "birch_murnaghan".
        pressure (float): in GPa, optional.
    """

    required_params = ["tag", "db_file"]
    optional_params = ["t_min", "t_step", "t_max", "mesh", "eos", "pressure"]

    def run_task(self, fw_spec):

        from atomate.vasp.analysis.phonopy import get_phonopy_thermal_expansion

        tag = self["tag"]
        db_file = env_chk(self.get("db_file"), fw_spec)
        t_step = self.get("t_step", 10)
        t_min = self.get("t_min", 0)
        t_max = self.get("t_max", 1000)
        mesh = self.get("mesh", [20, 20, 20])
        eos = self.get("eos", "vinet")
        pressure = self.get("pressure", 0.0)
        summary_dict = {}

        mmdb = VaspCalcDb.from_db_file(db_file, admin=True)
        # get the optimized structure
        d = mmdb.collection.find_one({"task_label": "{} structure optimization".format(tag)})
        structure = Structure.from_dict(d["calcs_reversed"][-1]["output"]['structure'])
        summary_dict["structure"] = structure.as_dict()

        # get the data(energy, volume, force constant) from the deformation runs
        docs = mmdb.collection.find({"task_label": {"$regex": "{} thermal_expansion*".format(tag)},
                                     "formula_pretty": structure.composition.reduced_formula})
        energies = []
        volumes = []
        force_constants = []
        for d in docs:
            s = Structure.from_dict(d["calcs_reversed"][-1]["output"]['structure'])
            energies.append(d["calcs_reversed"][-1]["output"]['energy'])
            volumes.append(s.volume)
            force_constants.append(d["calcs_reversed"][-1]["output"]['force_constants'])
        summary_dict["energies"] = energies
        summary_dict["volumes"] = volumes
        summary_dict["force_constants"] = force_constants

        alpha, T = get_phonopy_thermal_expansion(energies, volumes, force_constants, structure,
                                                 t_min, t_step, t_max, mesh, eos, pressure)

        summary_dict["alpha"] = alpha
        summary_dict["T"] = T

        with open("thermal_expansion.json", "w") as f:
            f.write(json.dumps(summary_dict, default=DATETIME_HANDLER))

        # TODO: @matk86 - there needs to be a way to insert this into a database! And also
        # a builder to put it into materials collection... -computron
        logger.info("Thermal expansion coefficient calculation complete.")


# the following definitions for backward compatibility
class VaspToDbTask(VaspToDb):
    pass


class JsonToDbTask(JsonToDb):
    pass


class BoltztrapToDBTask(BoltztrapToDb):
    pass


class ElasticTensorToDbTask(ElasticTensorToDb):
    pass


class RamanSusceptibilityTensorToDbTask(RamanTensorToDb):
    pass


class GibbsFreeEnergyTask(GibbsAnalysisToDb):
    pass


class FitEquationOfStateTask(FitEOSToDb):
    pass


class ThermalExpansionCoeffTask(ThermalExpansionCoeffToDb):
    pass<|MERGE_RESOLUTION|>--- conflicted
+++ resolved
@@ -16,14 +16,10 @@
 from fireworks.utilities.fw_serializers import DATETIME_HANDLER, recursive_dict
 
 from pymatgen import Structure
-<<<<<<< HEAD
-from pymatgen.analysis.elasticity import ElasticTensorExpansion, \
-        Stress, Deformation, Strain, ElasticTensor, get_strain_state_dict
-=======
-from pymatgen.analysis.elasticity.elastic import ElasticTensor
-from pymatgen.analysis.elasticity.strain import IndependentStrain, Strain
+from pymatgen.analysis.elasticity.elastic import ElasticTensor, \
+        ElasticTensorExpansion, get_strain_state_dict
+from pymatgen.analysis.elasticity.strain import Strain
 from pymatgen.analysis.elasticity.stress import Stress
->>>>>>> a11f7faf
 from pymatgen.electronic_structure.boltztrap import BoltztrapAnalyzer
 from pymatgen.io.vasp.sets import get_vasprun_outcar
 from pymatgen.symmetry.analyzer import SpacegroupAnalyzer
@@ -227,14 +223,10 @@
     """
 
     required_params = ['structure']
-    optional_params = ['db_file', "order"]
+    optional_params = ['db_file', 'order', 'fw_spec_field']
 
     def run_task(self, fw_spec):
-<<<<<<< HEAD
-        
         ref_struct = self['structure']
-=======
->>>>>>> a11f7faf
         d = {"analysis": {},
              "deformation_tasks": fw_spec["deformation_tasks"],
              "initial_structure": self['structure'].as_dict()}
@@ -254,12 +246,9 @@
         else:
             d['eq_stress'] = None
 
-        # TODO: @montoyjh: does the below have anything to do with elastic tensor? If not, try
-        # the more general fw_spec_field approach in the VaspToDb rather than hard-coding the
-        # tags insertion here. -computron
-        if fw_spec.get("tags", None):
-            d["tags"] = fw_spec["tags"]
-<<<<<<< HEAD
+        if self.get("fw_spec_field"):
+            task_doc.update(fw_spec[self.get("fw_spec_field")])
+
         defo_dicts = fw_spec["deformation_tasks"].values()
         stresses, strains = [], []
         for defo_dict in defo_dicts:
@@ -271,24 +260,11 @@
                 strains.append(Strain(defo_dict["strain"]).transform(symmop))
         stresses = [-0.1*s for s in stresses]
 
-        logger.info("ANALYZING STRESS/STRAIN DATA")
+        logger.info("Analyzing stress/strain data")
         vstrains = np.array([s.voigt for s in strains])
         # Direct pseudoinverse fitting
         # TODO: @montoyjh: what if it's a cubic system? don't need 6. -computron
         if np.linalg.matrix_rank(np.array(vstrains)) == 6:
-=======
-
-        results = fw_spec["deformation_tasks"].values()
-        defos = [r["deformation_matrix"] for r in results]
-        stresses = [r["stress"] for r in results]
-        strains = np.array([Strain(r["strain"]).voigt for r in results])
-        stress_dict = {IndependentStrain(defo) : Stress(stress) for defo, stress in zip(defos, stresses)}
-
-        logger.info("Analyzing stress/strain data")
-        # Determine if we have 6 unique deformations
-        # TODO: @montoyjh: what if it's a cubic system? don't need 6. -computron
-        if np.linalg.matrix_rank(strains) == 6:
->>>>>>> a11f7faf
             # Perform Elastic tensor fitting and analysis
             result = ElasticTensor.from_pseudoinverse(strains, stresses)
             pinv_fit = {"elastic_tensor":result.voigt.tolist(),
@@ -339,11 +315,7 @@
             logger.info("Elastic analysis complete.")
         return FWAction()
 
-<<<<<<< HEAD
-#TODO: @computron: shorten name, retaining backwards compatibility (easy) -computron
-=======
-
->>>>>>> a11f7faf
+
 @explicit_serialize
 class RamanTensorToDb(FiretaskBase):
     """
