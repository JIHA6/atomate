--- conflicted
+++ resolved
@@ -1,28 +1,3 @@
-<<<<<<< HEAD
-# from atomate.common.firetasks.glue_tasks import DeleteFiles
-from atomate.utils.utils import get_fws_and_tasks
-# from atomate.vasp.config import (
-#     ADD_NAMEFILE,
-#     SCRATCH_DIR,
-#     ADD_MODIFY_INCAR,
-#     GAMMA_VASP_CMD,
-# )
-# from atomate.vasp.firetasks.glue_tasks import CheckStability, CheckBandgap
-# from atomate.vasp.firetasks.lobster_tasks import RunLobsterFake
-# from atomate.vasp.firetasks.neb_tasks import RunNEBVaspFake
-# from atomate.vasp.firetasks.parse_outputs import JsonToDb
-# from atomate.vasp.firetasks.run_calc import (
-#     RunVaspCustodian,
-#     RunVaspFake,
-#     RunVaspDirect,
-#     RunNoVasp,
-# )
-# from atomate.vasp.firetasks.write_inputs import ModifyIncar, ModifyPotcar, ModifyKpoints
-from fireworks import Workflow, FileWriteTask
-# from fireworks.core.firework import Tracker
-# from fireworks.utilities.fw_utilities import get_slug
-# from pymatgen.core.structure import Structure
-=======
 from atomate.common.firetasks.glue_tasks import DeleteFiles
 from atomate.common.powerups import add_priority as common_add_priority
 from atomate.common.powerups import preserve_fworker as common_preserve_fworker
@@ -54,730 +29,11 @@
 from atomate.vasp.firetasks.write_inputs import ModifyIncar, ModifyPotcar, ModifyKpoints
 from monty.dev import deprecated
 from fireworks.core.firework import Tracker
->>>>>>> b9ad04e3
 
 __author__ = "Anubhav Jain, Kiran Mathew, Alex Ganose"
 __email__ = "ajain@lbl.gov, kmathew@lbl.gov"
 
 
-<<<<<<< HEAD
-# def add_priority(original_wf, root_priority, child_priority=None):
-#     """
-#     Adds priority to a workflow
-#
-#     Args:
-#         original_wf (Workflow): original WF
-#         root_priority (int): priority of first (root) job(s)
-#         child_priority(int): priority of all child jobs. Defaults to
-#             root_priority
-#
-#     Returns:
-#        Workflow: priority-decorated workflow
-#     """
-#     child_priority = child_priority or root_priority
-#     root_fw_ids = original_wf.root_fw_ids
-#     for fw in original_wf.fws:
-#         if fw.fw_id in root_fw_ids:
-#             fw.spec["_priority"] = root_priority
-#         else:
-#             fw.spec["_priority"] = child_priority
-#     return original_wf
-#
-#
-# def remove_custodian(original_wf, fw_name_constraint=None):
-#     """
-#     Replaces all tasks with "RunVasp*" (e.g. RunVaspCustodian) to be
-#     RunVaspDirect.
-#
-#     Args:
-#         original_wf (Workflow): original workflow
-#         fw_name_constraint (str): Only apply changes to FWs where fw_name
-#             contains this substring.
-#
-#     Returns:
-#        Workflow
-#     """
-#     vasp_fws_and_tasks = get_fws_and_tasks(
-#         original_wf,
-#         fw_name_constraint=fw_name_constraint,
-#         task_name_constraint="RunVasp",
-#     )
-#     for idx_fw, idx_t in vasp_fws_and_tasks:
-#         vasp_cmd = original_wf.fws[idx_fw].tasks[idx_t]["vasp_cmd"]
-#         original_wf.fws[idx_fw].tasks[idx_t] = RunVaspDirect(vasp_cmd=vasp_cmd)
-#     return original_wf
-#
-#
-# def use_custodian(original_wf, fw_name_constraint=None, custodian_params=None):
-#     """
-#     Replaces all tasks with "RunVasp*" (e.g. RunVaspDirect) to be
-#     RunVaspCustodian. Thus, this powerup adds error correction into VASP runs if
-#     not originally present and/or modifies the correction behavior.
-#
-#     Args:
-#         original_wf (Workflow): original workflow
-#         fw_name_constraint (str): Only apply changes to FWs where fw_name
-#             contains this substring. For example, use custodian only for certain
-#             runs, or set job_type to "double_relaxation_run" only for structure
-#             optimization run, or set different handler_group for different runs.
-#         custodian_params (dict): A dict of parameters for RunVaspCustodian.
-#             e.g., use it to set a "scratch_dir" or "handler_group".
-#
-#     Returns:
-#        Workflow
-#     """
-#     custodian_params = custodian_params if custodian_params else {}
-#     vasp_fws_and_tasks = get_fws_and_tasks(
-#         original_wf,
-#         fw_name_constraint=fw_name_constraint,
-#         task_name_constraint="RunVasp",
-#     )
-#     for idx_fw, idx_t in vasp_fws_and_tasks:
-#         if "vasp_cmd" not in custodian_params:
-#             custodian_params["vasp_cmd"] = original_wf.fws[idx_fw].tasks[idx_t][
-#                 "vasp_cmd"
-#             ]
-#         original_wf.fws[idx_fw].tasks[idx_t] = RunVaspCustodian(**custodian_params)
-#     return original_wf
-#
-#
-# def use_no_vasp(original_wf, ref_dirs):
-#     """
-#     Instead of running VASP, does nothing and pass task documents from task.json
-#     files in ref_dirs to task database.
-#
-#     Args:
-#         original_wf (Workflow)
-#         ref_dirs(dict): key=firework name, value=path to the reference vasp
-#             calculation directory
-#
-#     Returns:
-#         Workflow
-#     """
-#     for idx_fw, fw in enumerate(original_wf.fws):
-#         for job_type in ref_dirs.keys():
-#             if job_type in fw.name:
-#                 for idx_t, t in enumerate(fw.tasks):
-#                     if "RunVasp" in str(t):
-#                         original_wf.fws[idx_fw].tasks[idx_t] = RunNoVasp(
-#                             ref_dir=ref_dirs[job_type]
-#                         )
-#                     if "VaspToDb" in str(t):
-#                         original_wf.fws[idx_fw].tasks[idx_t] = JsonToDb(
-#                             db_file=t.get("db_file", None), calc_dir=ref_dirs[job_type],
-#                         )
-#     return original_wf
-#
-#
-# def use_fake_vasp(
-#     original_wf,
-#     ref_dirs,
-#     params_to_check=None,
-#     check_incar=True,
-#     check_kpoints=True,
-#     check_poscar=True,
-#     check_potcar=True,
-#     clear_inputs=True,
-# ):
-#     """
-#     Replaces all tasks with "RunVasp" (e.g. RunVaspDirect) to be RunVaspFake.
-#     Thus, we do not actually run VASP but copy pre-determined inputs and
-#     outputs.
-#
-#     Args:
-#         original_wf (Workflow)
-#         ref_dirs (dict): key=firework name, value=path to the reference vasp
-#             calculation directory
-#         params_to_check (list): optional list of incar parameters to check.
-#         check_incar (bool): whether to confirm the INCAR params.
-#         check_kpoints (bool): whether to confirm the KPOINTS params.
-#         check_poscar (bool): whether to confirm the POSCAR params.
-#         check_potcar (bool): whether to confirm the POTCAR params.
-#         clear_inputs (bool): whether to delete VASP input files after running.
-#
-#     Returns:
-#         Workflow
-#     """
-#     if not params_to_check:
-#         params_to_check = [
-#             "ISPIN",
-#             "ENCUT",
-#             "ISMEAR",
-#             "SIGMA",
-#             "IBRION",
-#             "LORBIT",
-#             "NBANDS",
-#             "LMAXMIX",
-#         ]
-#
-#     for idx_fw, fw in enumerate(original_wf.fws):
-#         for job_type in ref_dirs.keys():
-#             if job_type in fw.name:
-#                 for idx_t, t in enumerate(fw.tasks):
-#                     t_str = str(t)
-#                     t_job_type = t.get("job_type")
-#                     if "RunVasp" in t_str:
-#                         original_wf.fws[idx_fw].tasks[idx_t] = RunVaspFake(
-#                             ref_dir=ref_dirs[job_type],
-#                             params_to_check=params_to_check,
-#                             check_incar=check_incar,
-#                             check_kpoints=check_kpoints,
-#                             check_poscar=check_poscar,
-#                             check_potcar=check_potcar,
-#                             clear_inputs=clear_inputs,
-#                         )
-#
-#                     if "RunVaspCustodian" in t_str and t_job_type == "neb":
-#                         original_wf.fws[idx_fw].tasks[idx_t] = RunNEBVaspFake(
-#                             ref_dir=ref_dirs[job_type], params_to_check=params_to_check,
-#                         )
-#
-#     return original_wf
-#
-#
-# def add_namefile(original_wf, use_slug=True):
-#     """
-#     Every FireWork begins by writing an empty file with the name
-#     "FW--<fw.name>". This makes it easy to figure out what jobs are in what
-#     launcher directories, e.g. "ls -l launch*/FW--*" from within a "block" dir.
-#
-#     Args:
-#         original_wf (Workflow)
-#         use_slug (bool): whether to replace whitespace-type chars with a slug
-#
-#     Returns:
-#        Workflow
-#     """
-#     for idx, fw in enumerate(original_wf.fws):
-#         fname = "FW--{}".format(fw.name)
-#         if use_slug:
-#             fname = get_slug(fname)
-#
-#         t = FileWriteTask(files_to_write=[{"filename": fname, "contents": ""}])
-#         original_wf.fws[idx].tasks.insert(0, t)
-#     return original_wf
-#
-#
-# def add_trackers(original_wf, tracked_files=None, nlines=25):
-#     """
-#     Every FireWork that runs VASP also tracks the OUTCAR, OSZICAR, etc using FWS
-#     Trackers.
-#
-#     Args:
-#         original_wf (Workflow)
-#         tracked_files (list) : list of files to be tracked
-#         nlines (int): number of lines at the end of files to be tracked
-#
-#     Returns:
-#        Workflow
-#     """
-#     if tracked_files is None:
-#         tracked_files = ["OUTCAR", "OSZICAR"]
-#     trackers = [Tracker(f, nlines=nlines, allow_zipped=True) for f in tracked_files]
-#
-#     idx_list = get_fws_and_tasks(original_wf, task_name_constraint="RunVasp")
-#     for idx_fw, idx_t in idx_list:
-#         if "_trackers" in original_wf.fws[idx_fw].spec:
-#             original_wf.fws[idx_fw].spec["_trackers"].extend(trackers)
-#         else:
-#             original_wf.fws[idx_fw].spec["_trackers"] = trackers
-#     return original_wf
-#
-#
-# def add_modify_incar(original_wf, modify_incar_params=None, fw_name_constraint=None):
-#     """
-#     Every FireWork that runs VASP has a ModifyIncar task just beforehand. For
-#     example, allows you to modify the INCAR based on the Worker using env_chk or
-#     using hard-coded changes.
-#
-#     Args:
-#         original_wf (Workflow)
-#         modify_incar_params (dict) - dict of parameters for ModifyIncar.
-#         fw_name_constraint (str) - Only apply changes to FWs where fw_name
-#         contains this substring.
-#
-#     Returns:
-#        Workflow
-#     """
-#     modify_incar_params = modify_incar_params or {"incar_update": ">>incar_update<<"}
-#     idx_list = get_fws_and_tasks(
-#         original_wf,
-#         fw_name_constraint=fw_name_constraint,
-#         task_name_constraint="RunVasp",
-#     )
-#     for idx_fw, idx_t in idx_list:
-#         original_wf.fws[idx_fw].tasks.insert(idx_t, ModifyIncar(**modify_incar_params))
-#     return original_wf
-#
-#
-# def add_modify_kpoints(
-#     original_wf, modify_kpoints_params=None, fw_name_constraint=None
-# ):
-#     """
-#     Every FireWork that runs VASP has a ModifyKpoints task just beforehand. For
-#     example, allows you to modify the KPOINTS based on the Worker using env_chk
-#     or using hard-coded changes.
-#
-#     Args:
-#         original_wf (Workflow)
-#         modify_kpoints_params (dict): dict of parameters for ModifyKpoints.
-#         fw_name_constraint (str): Only apply changes to FWs where fw_name
-#         contains this substring.
-#
-#     Returns:
-#        Workflow
-#     """
-#     modify_kpoints_params = modify_kpoints_params or {
-#         "kpoints_update": ">>kpoints_update<<"
-#     }
-#     idx_list = get_fws_and_tasks(
-#         original_wf,
-#         fw_name_constraint=fw_name_constraint,
-#         task_name_constraint="RunVasp",
-#     )
-#     for idx_fw, idx_t in idx_list:
-#         original_wf.fws[idx_fw].tasks.insert(
-#             idx_t, ModifyKpoints(**modify_kpoints_params)
-#         )
-#     return original_wf
-#
-#
-# def add_modify_potcar(original_wf, modify_potcar_params=None, fw_name_constraint=None):
-#     """
-#     Every FireWork that runs VASP has a ModifyIncar task just beforehand. For
-#     example, allows you to modify the INCAR based on the Worker using env_chk or
-#     using hard-coded changes.
-#
-#     Args:
-#         original_wf (Workflow)
-#         modify_potcar_params (dict) - dict of parameters for ModifyPotcar.
-#         fw_name_constraint (str) - Only apply changes to FWs where fw_name
-#             contains this substring.
-#
-#     Returns:
-#        Workflow
-#     """
-#     modify_potcar_params = modify_potcar_params or {
-#         "potcar_symbols": ">>potcar_symbols<<"
-#     }
-#     idx_list = get_fws_and_tasks(
-#         original_wf,
-#         fw_name_constraint=fw_name_constraint,
-#         task_name_constraint="RunVasp",
-#     )
-#
-#     for idx_fw, idx_t in idx_list:
-#         original_wf.fws[idx_fw].tasks.insert(
-#             idx_t, ModifyPotcar(**modify_potcar_params)
-#         )
-#     return original_wf
-#
-#
-# def modify_to_soc(
-#     original_wf,
-#     nbands,
-#     structure=None,
-#     modify_incar_params=None,
-#     fw_name_constraint=None,
-# ):
-#     """
-#     Takes a regular workflow and transforms its VASP fireworkers that are
-#     specified with fw_name_constraints to non-collinear calculations taking spin
-#     orbit coupling into account.
-#
-#     Args:
-#         original_wf (Workflow): The original workflow.
-#         nbands (int): number of bands selected by the user (for now)
-#         structure (Structure)
-#         modify_incar_params ({}): a dictionary containing the setting for
-#             modifying the INCAR (e.g. {"ICHARG": 11})
-#         fw_name_constraint (string): name of the fireworks to be modified (all
-#             if None is passed)
-#
-#     Returns:
-#         Workflow: modified with SOC
-#     """
-#
-#     if structure is None:
-#         try:
-#             sid = get_fws_and_tasks(
-#                 original_wf,
-#                 fw_name_constraint="structure optimization",
-#                 task_name_constraint="WriteVasp",
-#             )
-#             fw_id = sid[0][0]
-#             task_id = sid[0][1]
-#             structure = (
-#                 original_wf.fws[fw_id].tasks[task_id]["vasp_input_set"].structure
-#             )
-#         except:
-#             raise ValueError(
-#                 "modify_to_soc powerup requires the structure in vasp_input_set"
-#             )
-#
-#     magmom = ""
-#     for _ in structure:
-#         magmom += "0 0 0.6 "
-#     # TODO: add saxis as an input parameter with default being (0 0 1)
-#     modify_incar_params = modify_incar_params or {
-#         "incar_update": {
-#             "LSORBIT": "T",
-#             "NBANDS": nbands,
-#             "MAGMOM": magmom,
-#             "ISPIN": 1,
-#             "LMAXMIX": 4,
-#             "ISYM": 0,
-#         }
-#     }
-#
-#     run_vasp_list = get_fws_and_tasks(
-#         original_wf,
-#         fw_name_constraint=fw_name_constraint,
-#         task_name_constraint="RunVasp",
-#     )
-#     for idx_fw, idx_t in run_vasp_list:
-#         original_wf.fws[idx_fw].tasks[idx_t]["vasp_cmd"] = ">>vasp_ncl<<"
-#         original_wf.fws[idx_fw].tasks.insert(idx_t, ModifyIncar(**modify_incar_params))
-#
-#         original_wf.fws[idx_fw].name += " soc"
-#
-#     run_boltztrap_list = get_fws_and_tasks(
-#         original_wf,
-#         fw_name_constraint=fw_name_constraint,
-#         task_name_constraint="RunBoltztrap",
-#     )
-#     for idx_fw, idx_t in run_boltztrap_list:
-#         original_wf.fws[idx_fw].name += " soc"
-#
-#     return original_wf
-#
-#
-# def clear_modify(original_wf, fw_name_constraint=None):
-#     """
-#     Simple powerup that clears the modifications to a workflow.
-#
-#     Args:
-#         original_wf (Workflow): The original workflow.
-#         fw_name_constraint (str): name constraint for fireworks to
-#             have their modification tasks removed
-#     """
-#     idx_list = get_fws_and_tasks(
-#         original_wf,
-#         fw_name_constraint=fw_name_constraint,
-#         task_name_constraint="Modify",
-#     )
-#     idx_list.reverse()
-#     for idx_fw, idx_t in idx_list:
-#         original_wf.fws[idx_fw].tasks.pop(idx_t)
-#     return original_wf
-#
-#
-# def set_queue_options(
-#     original_wf,
-#     walltime=None,
-#     time_min=None,
-#     qos=None,
-#     fw_name_constraint=None,
-#     task_name_constraint=None,
-# ):
-#     """
-#     Modify queue submission parameters of Fireworks in a Workflow.
-#
-#     This powerup overrides paramters in the qadapter file by setting values in
-#     the 'queueadapter' key of a Firework spec. For example, the walltime
-#     requested from a queue can be modified on a per-workflow basis.
-#
-#     Args:
-#         original_wf (Workflow):
-#         walltime (str): Total walltime to request for the job in HH:MM:SS
-#             format e.g., "00:10:00" for 10 minutes.
-#         time_min (str): Minimum walltime to request in HH:MM:SS format.
-#             Specifying both `walltime` and `time_min` can improve throughput on
-#             some queues.
-#         qos (str): QoS level to request. Typical examples include "regular",
-#             "flex", and "scavenger". For Cori KNL "flex" QoS, it is necessary
-#             to specify a `time_min` of no more than 2 hours.
-#         fw_name_constraint (str): name of the Fireworks to be tagged (all if
-#             None is passed)
-#         task_name_constraint (str): name of the Firetasks to be tagged (e.g.
-#             None or 'RunVasp')
-#
-#     Returns:
-#         Workflow: workflow with modified queue options
-#     """
-#     qsettings = {}
-#     if walltime:
-#         qsettings.update({"walltime": walltime})
-#     if time_min:
-#         qsettings.update({"time_min": time_min})
-#     if qos:
-#         qsettings.update({"qos": qos})
-#
-#     idx_list = get_fws_and_tasks(
-#         original_wf,
-#         fw_name_constraint=fw_name_constraint,
-#         task_name_constraint=task_name_constraint,
-#     )
-#
-#     for idx_fw, idx_t in idx_list:
-#         original_wf.fws[idx_fw].spec.update({"_queueadapter": qsettings})
-#
-#     return original_wf
-#
-#
-# def set_execution_options(
-#     original_wf,
-#     fworker_name=None,
-#     category=None,
-#     fw_name_constraint=None,
-#     task_name_constraint=None,
-# ):
-#     """
-#     set _fworker spec of Fireworker(s) of a Workflow. It can be used to specify
-#     a queue; e.g. run large-memory jobs on a separate queue.
-#
-#     Args:
-#         original_wf (Workflow):
-#         fworker_name (str): user-defined tag to be added under fw.spec._fworker
-#             e.g. "large memory", "big", etc
-#         category (str): category of FWorker that should pul job
-#         fw_name_constraint (str): name of the Fireworks to be tagged (all if
-#             None is passed)
-#         task_name_constraint (str): name of the Firetasks to be tagged (e.g.
-#             None or 'RunVasp')
-#
-#     Returns:
-#         Workflow: modified workflow with specified Fireworkers tagged
-#     """
-#     idx_list = get_fws_and_tasks(
-#         original_wf,
-#         fw_name_constraint=fw_name_constraint,
-#         task_name_constraint=task_name_constraint,
-#     )
-#
-#     for idx_fw, idx_t in idx_list:
-#         if fworker_name:
-#             original_wf.fws[idx_fw].spec["_fworker"] = fworker_name
-#         if category:
-#             original_wf.fws[idx_fw].spec["_category"] = category
-#     return original_wf
-#
-#
-# def preserve_fworker(original_wf, fw_name_constraint=None):
-#     """
-#     set _preserve_fworker spec of Fireworker(s) of a Workflow. Can be used to
-#     pin a workflow to the first fworker it is run with. Very useful when running
-#     on multiple machines that can't share files. fw_name_constraint can be used
-#     to only preserve fworker after a certain point where file passing becomes
-#     important
-#
-#     Args:
-#         original_wf (Workflow):
-#         fw_name_constraint (str): name of the Fireworks to be tagged (all if
-#         None is passed)
-#
-#     Returns:
-#         Workflow: modified workflow with specified Fireworkers tagged
-#     """
-#     idx_list = get_fws_and_tasks(original_wf, fw_name_constraint=fw_name_constraint)
-#     for idx_fw, idx_t in idx_list:
-#         original_wf.fws[idx_fw].spec["_preserve_fworker"] = True
-#     return original_wf
-#
-#
-# # def add_wf_metadata(original_wf, structure):
-# #     """
-# #     Adds structure metadata to a workflow
-# #
-# #     Args:
-# #         original_wf: (Workflow)
-# #         structure: (Structure) the structure being run by this workflow
-# #
-# #     Returns:
-# #         Workflow
-# #     """
-# #     original_wf.metadata["structure"] = structure.as_dict()
-# #     original_wf.metadata.update(get_meta_from_structure(structure))
-# #     return original_wf
-#
-#
-# def add_stability_check(
-#     original_wf, check_stability_params=None, fw_name_constraint=None
-# ):
-#     """
-#     Every FireWork that enters into the Db has a CheckStability task afterward.
-#     This allows defusing jobs that are not stable. In practice, you might want
-#     to set the fw_name_constraint so that the stability is only checked at the
-#     beginning of the workflow
-#
-#     Args:
-#         original_wf (Workflow)
-#         check_stability_params (dict): a **kwargs** style dict of params
-#         fw_name_constraint (str) - Only apply changes to FWs where fw_name
-#             contains this substring.
-#
-#     Returns:
-#        Workflow
-#     """
-#     check_stability_params = check_stability_params or {}
-#     idx_list = get_fws_and_tasks(
-#         original_wf,
-#         fw_name_constraint=fw_name_constraint,
-#         task_name_constraint="VaspToDb",
-#     )
-#     for idx_fw, idx_t in idx_list:
-#         original_wf.fws[idx_fw].tasks.append(CheckStability(**check_stability_params))
-#     return original_wf
-#
-#
-# def add_bandgap_check(original_wf, check_bandgap_params=None, fw_name_constraint=None):
-#     """
-#     Every FireWork that enters into the Db has a band gap check afterwards,
-#     e.g. min_gap and max_gap
-#
-#     Args:
-#         original_wf (Workflow)
-#         check_bandgap_params (dict): a **kwargs** style dict of params, e.g.
-#             min_gap or max_gap
-#         fw_name_constraint (str) - Only apply changes to FWs where fw_name
-#             contains this substring.
-#
-#     Returns:
-#        Workflow
-#     """
-#     check_bandgap_params = check_bandgap_params or {}
-#     idx_list = get_fws_and_tasks(
-#         original_wf,
-#         fw_name_constraint=fw_name_constraint,
-#         task_name_constraint="VaspToDb",
-#     )
-#     for idx_fw, idx_t in idx_list:
-#         original_wf.fws[idx_fw].tasks.append(CheckBandgap(**check_bandgap_params))
-#     return original_wf
-#
-#
-# def add_modify_incar_envchk(original_wf, fw_name_constraint=None):
-#     """
-#     If you set the "incar_update" parameter in the Worker env, the INCAR will
-#     update this parameter for all matching VASP runs
-#
-#     Args:
-#         original_wf (Workflow)
-#         fw_name_constraint (str) - Only apply changes to FWs where fw_name
-#             contains this substring.
-#
-#     Returns:
-#        Workflow
-#     """
-#     return add_modify_incar(
-#         original_wf,
-#         {"incar_update": ">>incar_update<<"},
-#         fw_name_constraint=fw_name_constraint,
-#     )
-#
-#
-# def add_small_gap_multiply(
-#     original_wf, gap_cutoff, density_multiplier, fw_name_constraint=None
-# ):
-#     """
-#     In all FWs with specified name constraints, add a 'small_gap_multiply'
-#     parameter that multiplies the k-mesh density of compounds with gap <
-#     gap_cutoff by density multiplier. Useful for increasing the k-point mesh for
-#     metallic or small gap systems. Note that this powerup only works on
-#     FireWorks with the appropriate WriteVasp* tasks that accept the
-#     small_gap_multiply argument...
-#
-#     Args:
-#         original_wf (Workflow)
-#         gap_cutoff (float): Only multiply k-points for materials with gap <
-#             gap_cutoff (eV)
-#         density_multiplier (float): Multiply k-point density by this amount
-#         fw_name_constraint (str): Only apply changes to FWs where fw_name
-#             contains this substring.
-#
-#     Returns:
-#        Workflow
-#     """
-#     idx_list = get_fws_and_tasks(
-#         original_wf,
-#         fw_name_constraint=fw_name_constraint,
-#         task_name_constraint="WriteVasp",
-#     )
-#
-#     for idx_fw, idx_t in idx_list:
-#         original_wf.fws[idx_fw].tasks[idx_t]["small_gap_multiply"] = [
-#             gap_cutoff,
-#             density_multiplier,
-#         ]
-#     return original_wf
-#
-#
-# def use_scratch_dir(original_wf, scratch_dir):
-#     """
-#     For all RunVaspCustodian tasks, add the desired scratch dir.
-#
-#     Args:
-#         original_wf (Workflow)
-#         scratch_dir (path): Path to the scratch dir to use. Supports env_chk
-#
-#     Returns:
-#        Workflow
-#     """
-#     idx_list = get_fws_and_tasks(original_wf, task_name_constraint="RunVaspCustodian")
-#     for idx_fw, idx_t in idx_list:
-#         original_wf.fws[idx_fw].tasks[idx_t]["scratch_dir"] = scratch_dir
-#     return original_wf
-#
-#
-# def clean_up_files(
-#     original_wf,
-#     files=("WAVECAR*",),
-#     fw_name_constraint=None,
-#     task_name_constraint="RunVasp",
-# ):
-#     """
-#     Cleans up files after another fireworks. Default behavior is to remove
-#         WAVECAR after running VASP.
-#
-#     Args:
-#         original_wf (Workflow)
-#         files (list): list of patterns to match for files to clean up
-#         fw_name_constraint (str): pattern for fireworks to clean up files after
-#         task_name_constraint (str): pattern for firetask to clean up files
-#
-#     Returns:
-#        Workflow
-#     """
-#     idx_list = get_fws_and_tasks(
-#         original_wf,
-#         fw_name_constraint=fw_name_constraint,
-#         task_name_constraint=task_name_constraint,
-#     )
-#     for idx_fw, idx_t in idx_list:
-#         original_wf.fws[idx_fw].tasks.insert(idx_t + 1, DeleteFiles(files=files))
-#     return original_wf
-#
-#
-# def add_additional_fields_to_taskdocs(
-#     original_wf, update_dict=None, task_name_constraint="VaspToDb"
-# ):
-#     """
-#     For all VaspToDbTasks in a given workflow, add information  to
-#     "additional_fields" to be placed in the task doc.
-#
-#     Args:
-#         original_wf (Workflow)
-#         update_dict (Dict): dictionary to add additional_fields
-#         task_name_constraint (str): name of the Firetasks to be modified.
-#
-#     Returns:
-#        Workflow
-#     """
-#     idx_list = get_fws_and_tasks(original_wf, task_name_constraint=task_name_constraint)
-#     for idx_fw, idx_t in idx_list:
-#         original_wf.fws[idx_fw].tasks[idx_t]["additional_fields"].update(update_dict)
-#     return original_wf
-=======
 @deprecated(replacement=common_add_priority)
 def add_priority(original_wf, root_priority, child_priority=None):
     return common_add_priority(
@@ -1414,7 +670,6 @@
     return common_add_additional_fields_to_taskdocs(
         original_wf, update_dict=update_dict, task_name_constraint=task_name_constraint
     )
->>>>>>> b9ad04e3
 
 
 @deprecated(replacement=common_add_tags)
@@ -1422,160 +677,6 @@
     return common_add_tags(original_wf, tags_list)
 
 
-<<<<<<< HEAD
-# def add_common_powerups(wf, c=None):
-#     """
-#     Apply the common powerups such as add_namefile, use_scratch_dir etc. from
-#     the given config dict.
-#
-#     Args:
-#         wf (Workflow)
-#         c (dict): Config dict
-#
-#     Returns:
-#         Workflow
-#     """
-#     c = c or {}
-#
-#     if c.get("ADD_NAMEFILE", ADD_NAMEFILE):
-#         wf = add_namefile(wf)
-#
-#     if c.get("SCRATCH_DIR", SCRATCH_DIR):
-#         wf = use_scratch_dir(wf, c.get("SCRATCH_DIR", SCRATCH_DIR))
-#
-#     if c.get("ADD_MODIFY_INCAR", ADD_MODIFY_INCAR):
-#         wf = add_modify_incar(wf)
-#
-#     if c.get("GAMMA_VASP_CMD", GAMMA_VASP_CMD):
-#         wf = use_gamma_vasp(wf, c.get("GAMMA_VASP_CMD", GAMMA_VASP_CMD))
-#
-#     return wf
-#
-#
-# def use_gamma_vasp(original_wf, gamma_vasp_cmd):
-#     """
-#     For all RunVaspCustodian tasks, add the desired scratch dir.
-#
-#     Args:
-#         original_wf (Workflow)
-#         gamma_vasp_cmd (str): path to gamma_vasp_cmd. Supports env_chk
-#
-#     Returns:
-#        Workflow
-#     """
-#     idx_list = get_fws_and_tasks(original_wf, task_name_constraint="RunVaspCustodian")
-#     for idx_fw, idx_t in idx_list:
-#         original_wf.fws[idx_fw].tasks[idx_t]["gamma_vasp_cmd"] = gamma_vasp_cmd
-#     return original_wf
-#
-#
-# def modify_gzip_vasp(original_wf, gzip_output):
-#     """
-#     For all RunVaspCustodian tasks, modify gzip_output boolean
-#     Args:
-#         original_wf (Workflow)
-#         gzip_output (bool): Value to set gzip_output to for RunVaspCustodian
-#     Returns:
-#        Workflow
-#     """
-#     idx_list = get_fws_and_tasks(original_wf, task_name_constraint="RunVaspCustodian")
-#     for idx_fw, idx_t in idx_list:
-#         original_wf.fws[idx_fw].tasks[idx_t]["gzip_output"] = gzip_output
-#     return original_wf
-#
-#
-# def use_potcar_spec(original_wf, fw_name_constraint=None, vasp_to_db_kwargs=None):
-#     """
-#     In all WriteVasp tasks, enable the potcar_spec option. In this mode,
-#     POTCAR files will be written as POTCAR.spec files, containing only the
-#     atomic symbols. Furthermore, POTCAR files will not be parsed by the
-#     VaspToDb drone.
-#
-#     The primary use case for this powerup is to enable easier testing of
-#     atomate workflows. Typically, writing VaspInputSets requires having the
-#     VASP pseudopotentials installed. Due to licensing restraints, the
-#     VASP pseudopotentials are not installed in the atomate testing environment.
-#     Use of this powerup therefore enables testing of atomate workflows in the
-#     absence of installed pseudopotentials.
-#
-#     Note: this powerup should also be combined with RunFakeVasp with
-#     check_potcar set to False.
-#
-#     Args:
-#         original_wf (Workflow)
-#         fw_name_constraint (str): Only apply changes to FWs where fw_name
-#             contains this substring.
-#         vasp_to_db_kwargs (dict): Additional kwargs to pass to VaspToDb.
-#
-#     Returns:
-#        Workflow
-#     """
-#     idx_list = get_fws_and_tasks(
-#         original_wf,
-#         fw_name_constraint=fw_name_constraint,
-#         task_name_constraint="WriteVasp",
-#     )
-#
-#     idx_list.extend(
-#         get_fws_and_tasks(
-#             original_wf,
-#             fw_name_constraint=fw_name_constraint,
-#             task_name_constraint="WriteScanRelaxFromPrev",
-#         )
-#     )
-#
-#     idx_list.extend(
-#         get_fws_and_tasks(
-#             original_wf,
-#             fw_name_constraint=fw_name_constraint,
-#             task_name_constraint="CopyVaspOutputs",
-#         )
-#     )
-#
-#     for idx_fw, idx_t in idx_list:
-#         original_wf.fws[idx_fw].tasks[idx_t]["potcar_spec"] = True
-#
-#     idx_list = get_fws_and_tasks(
-#         original_wf,
-#         fw_name_constraint=fw_name_constraint,
-#         task_name_constraint="VaspToDb",
-#     )
-#
-#     vasp_to_db_kwargs = vasp_to_db_kwargs if vasp_to_db_kwargs else {}
-#     for idx_fw, idx_t in idx_list:
-#         original_wf.fws[idx_fw].tasks[idx_t]["parse_potcar_file"] = False
-#         original_wf.fws[idx_fw].tasks[idx_t].update(vasp_to_db_kwargs)
-#
-#     return original_wf
-#
-#
-# def use_fake_lobster(original_wf, ref_dirs, params_to_check=None):
-#     """
-#     Replaces all tasks with "RunLobster" to be RunLobsterFake. Thus, we do not
-#     actually run Lobster but copy pre-determined inputs and outputs.
-#     Args:
-#         original_wf (Workflow)
-#         ref_dirs (dict): key=firework name, value=path to the reference lobster calculation directory
-#         params_to_check (list): optional list of lobsterin parameters that are checked
-#         gzipped_output (bool): if true, everything except WAVECAR will be gzipped
-#         gzipped_WAVECAR (bool): if true, WAVECAR will be gzipped
-#         backup (bool): if true, lobsterin will be saved to lobsterin.orig
-#     Returns:
-#         Workflow
-#     """
-#     if not params_to_check:
-#         params_to_check = ["basisSet", "cohpGenerator", "basisfunctions"]
-#     for idx_fw, fw in enumerate(original_wf.fws):
-#         for job_type in ref_dirs.keys():
-#             if job_type in fw.name:
-#                 for idx_t, t in enumerate(fw.tasks):
-#                     if "RunLobster" in str(t):
-#                         original_wf.fws[idx_fw].tasks[idx_t] = RunLobsterFake(
-#                             ref_dir=ref_dirs[job_type], params_to_check=params_to_check
-#                         )
-#
-#     return original_wf
-=======
 def add_common_powerups(wf, c=None):
     """
     Apply the common powerups such as add_namefile, use_scratch_dir etc. from
@@ -1729,5 +830,4 @@
                             ref_dir=ref_dirs[job_type], params_to_check=params_to_check
                         )
 
-    return original_wf
->>>>>>> b9ad04e3
+    return original_wf