# coding: utf-8

import os
import itertools

from atomate.vasp.fireworks.core import StaticFW
from fireworks import Workflow, Firework
from atomate.vasp.powerups import (
    add_tags,
    add_additional_fields_to_taskdocs,
    add_wf_metadata,
    add_common_powerups,
)
from atomate.vasp.workflows.base.core import get_wf

from atomate.vasp.firetasks.run_calc import RunVaspCustodian
from atomate.common.firetasks.glue_tasks import PassCalcLocs
from atomate.vasp.firetasks.glue_tasks import CopyVaspOutputs
from atomate.vasp.firetasks.parse_outputs import VaspToDb, LinearResponseUToDb
from atomate.vasp.firetasks.write_inputs import WriteVaspFromIOSet

from atomate.utils.utils import get_logger

logger = get_logger(__name__)

from atomate.vasp.config import VASP_CMD, DB_FILE, ADD_WF_METADATA

from atomate.vasp.workflows.presets.scan import wf_scan_opt
from uuid import uuid4
from pymatgen.io.vasp.sets import MPRelaxSet, MPStaticSet
from pymatgen.io.vasp.inputs import Poscar, Incar
from pymatgen.core import Lattice, Structure, Element

import numpy as np

__author__ = "Guy Moore, Martin Siron"
__maintainer__ = "Guy Moore"
__email__ = "gmoore@lbl.gov"
__status__ = "Production"
__date__ = "February 2020"

__linear_response_u_wf_version__ = 0.0

module_dir = os.path.join(os.path.dirname(os.path.abspath(__file__)))

def get_wf_linear_response_u(structure,
                             applied_potential_range=[-0.2, 0.2],
                             num_parallel_evals=9, num_total_evals=9,
                             site_indices_u=None, species_u=None,
                             use_default_uvals=False,
                             ground_state_ldau=True, ground_state_dir=None,
                             parallel_scheme=0,
                             c=None, vis=None):
    """
    Compute Hubbard U on-site interaction values using LDA+U linear response method 
    proposed by Cococcioni et. al. (DOI: 10.1103/PhysRevB.71.035105).

    Args:
        structure:
        applied_potential_range: Bounds of applied potential 
        num_evals: Number of perturbation evalutaions
        site_indices_u: List of site indices within 
    Structure indicating perturbation sites
        species_u: List of names of species (string) 
    of sites to perturb; First site of that species 
    is selected in the structure
        use_default_uvals: Use the default U values 
    for non-perturbed sites
        ground_state_dir: Directory of ground state 
    (zero applied potential) calculation
        parallel_scheme: 0 - (default) self-consistent (SCF) 
    runs use WAVECAR from non-self consistent (NSCF) run
    at same applied potential; 1 - SCF runs use WAVECAR 
    from ground-state (V=0) run
        c: Workflow config dict, in the same format
    as in presets/core.py and elsewhere in atomate
        vis: A VaspInputSet to use for the first FW

    Returns: Workflow
    """

    if not structure.is_ordered:
        raise ValueError(
            "Please obtain an ordered approximation of the input structure."
        )

    # Reorder structure
    if not site_indices_u:
        site_indices_u = []
        
    if species_u:
        for specie_u in species_u:
            foundSpecie = False
            for s in range(len(structure)):
                site = structure[s]
                if (Element(str(site.specie)) == Element(specie_u)) and (s not in site_indices_u):
                    foundSpecie = True
                    break
            if not foundSpecie:
                raise ValueError(
                    "Could not find specie(s) in structure."
                )
            site_indices_u.append(s)

    elif not site_indices_u:
        logger.warning(
            "Sites for computing U value are not specified. "
            "Computing U for first site in structure. "
        )

    site_indices_u = list(tuple(site_indices_u))
    num_perturb = len(site_indices_u)

    sites_perturb = []
    for site_index_perturb in site_indices_u:
        site = structure[site_index_perturb]
        sites_perturb.append(site)

    structure.remove_sites(indices=site_indices_u)

    for site in sites_perturb:
        structure.insert(i=0, species=site.specie, coords=site.frac_coords,
                         properties=site.properties)

    # using a uuid for book-keeping,
    # in a similar way to other workflows
    uuid = str(uuid4())

    c_defaults = {"vasp_cmd": VASP_CMD, "db_file": DB_FILE}
    if c:
        c.update(c_defaults)
    else:
        c = c_defaults

    # Calculate groundstate

    # ground state user incar settings
    uis_gs = {"LDAU":False, "LMAXMIX":4, "LORBIT": 11, "ISPIN": 2}

    uis_ldau = uis_gs.copy()
    uis_ldau.update({"LDAU":True, "LDAUTYPE":3, "LDAUPRINT":2})

    # Load default U values
    vis_params = {"user_incar_settings":{}}
    set_default_uvals = MPRelaxSet(structure=structure, sort_structure=False, **vis_params.copy())
    incar_dict_default_u = set_default_uvals.incar.as_dict()
    sitesym_default_u = set_default_uvals.poscar.site_symbols
    default_uvals = {}
    if 'LDAUU' in incar_dict_default_u.keys():
        uvals = incar_dict_default_u['LDAUU']
        lvals = incar_dict_default_u['LDAUL']
        for sym, u, l in zip(sitesym_default_u, uvals, lvals):
            default_uvals.update({sym:{'LDAUU':u, 'LDAUL':l}})

    # Initialize vasp input set
    vis_params = {"user_incar_settings": uis_ldau.copy()}
    vis_ldau = LinearResponseUSet(structure=structure, num_perturb=num_perturb, **vis_params.copy())

    val_dict = {"LDAUL": {}, "LDAUU": {}, "LDAUJ": {}}
    for k in ["LDAUL", "LDAUU", "LDAUJ"]:
        if (k == "LDAUL"):
            # for LDAUL
            for i in range(num_perturb):
                val_dict[k].update({"perturb"+str(i):-1})
            for s in vis_ldau.poscar.site_symbols:
                l = -1
                if use_default_uvals:
                    if s in default_uvals.keys():
                        if k in default_uvals[s].keys():
                            l = default_uvals[s][k]
                val_dict[k].update({s:l})
        else:
            # for LDAUU and LDAUJ
            for i in range(num_perturb):
                val_dict[k].update({"perturb"+str(i):0})
            for s in vis_ldau.poscar.site_symbols:
                v = 0
                if use_default_uvals:
                    if s in default_uvals.keys():
                        if 'LDAUU' in default_uvals[s].keys():
                            v = default_uvals[s]['LDAUU']
                val_dict[k].update({s:v})
        uis_ldau.update({k:val_dict[k].copy()})

    if ground_state_ldau:
        uis_gs = uis_ldau.copy()
        vis_params = {"user_incar_settings": uis_gs.copy()}
        vis_gs = LinearResponseUSet(structure=structure, num_perturb=num_perturb, **vis_params.copy())
        fw_gs = LinearResponseUFW(structure=structure, name="initial static", vasp_input_set=vis_gs,
                                  vasp_cmd=VASP_CMD, db_file=DB_FILE)
    else:
        vis_params = {"user_incar_settings": uis_gs.copy()}
        vis_gs = MPStaticSet(structure=structure, sort_structure=False, **vis_params.copy())
        fw_gs = StaticFW(structure=structure, name="initial static", vasp_input_set=vis_gs,
                         vasp_cmd=VASP_CMD, db_file=DB_FILE)

    if ground_state_dir:
        fws = []
    else:
        fws = [fw_gs]

    # Determine applied potential range
    if num_parallel_evals != num_total_evals:
        raise ValueError(
            "Different # of parallel & total evaluations not currently implemented."
        )

    applied_potential_value_list = []
    for counter_perturb in range(num_perturb):
        applied_potential_values = np.linspace(applied_potential_range[0],
                                               applied_potential_range[1], num_parallel_evals)
        applied_potential_values = np.around(applied_potential_values, decimals=9)

        if 0.0 in applied_potential_values:
            applied_potential_values = list(applied_potential_values)
            applied_potential_values.pop(applied_potential_values.index(0.0))
            applied_potential_values = np.array(applied_potential_values)

        applied_potential_value_list.append(applied_potential_values.copy())

    for counter_perturb in range(num_perturb):

        applied_potential_values = applied_potential_value_list[counter_perturb]

        for v in applied_potential_values:

            sign = 'neg' if str(v)[0] == '-' else 'pos'
            signs = []

<<<<<<< HEAD
            spin_potential_values = []
            if spin_polarized:
                spin_potential_values = [{"LDAUU": v, "LDAUJ": 0.0}, {"LDAUU": 0.0, "LDAUJ": v}]
                signs = [{"LDAUU": sign, "LDAUJ": ""}, {"LDAUU": "", "LDAUJ": sign}]
=======
            # Update perturbation potential for U and J
            for k in ["LDAUL", "LDAUU", "LDAUJ"]:
                if (k == "LDAUL"):
                    # for LDAUL
                    # FIX ME: shouldn't hard code LDAUL = 2
                    for i in range(num_perturb):
                        if i == counter_perturb:
                            val_dict[k].update({"perturb"+str(i):2})
                        else:
                            val_dict[k].update({"perturb"+str(i):-1})
                else:
                    # for LDAUU and LDAUJ
                    for i in range(num_perturb):
                        if i == counter_perturb:
                            val_dict[k].update({"perturb"+str(i):v})
                        else:
                            val_dict[k].update({"perturb"+str(i):0})
                uis_ldau.update({k:val_dict[k].copy()})

            # Non-SCF runs
            uis_ldau.update({"ISTART":1, "ICHARG":11})

            vis_params = {"user_incar_settings": uis_ldau.copy()}
            vis_ldau = LinearResponseUSet(structure=structure, num_perturb=num_perturb, **vis_params.copy())

            if ground_state_dir:
                parents = []
>>>>>>> d7eefb90
            else:
                spin_potential_values = [{"LDAUU": v, "LDAUJ": v}]
                signs = [{"LDAUU": sign, "LDAUJ": sign}]

            for spin_pot_dict, sign_dict in zip(spin_potential_values, signs):

                # Update perturbation potential for U and J
                for k in ["LDAUL", "LDAUU", "LDAUJ"]:
                    if (k == "LDAUL"):
                        # for LDAUL
                        # FIX ME: shouldn't hard code LDAUL = 2
                        for i in range(num_perturb):
                            if i == counter_perturb:
                                val_dict[k].update({"perturb"+str(i):2})
                            else:
                                val_dict[k].update({"perturb"+str(i):-1})
                    else:
                        # for LDAUU and LDAUJ
                        for i in range(num_perturb):
                            if i == counter_perturb:
                                val_dict[k].update({"perturb"+str(i):spin_pot_dict[k]})
                            else:
                                val_dict[k].update({"perturb"+str(i):0})
                                uis_ldau.update({k:val_dict[k].copy()})

                # Non-SCF runs
                uis_ldau.update({"ISTART":1, "ICHARG":11})

                vis_params = {"user_incar_settings": uis_ldau.copy()}
                vis_ldau = LinearResponseUSet(structure=structure, num_perturb=num_perturb, **vis_params.copy())

                if ground_state_dir:
                    parents = []
                else:
                    parents=fws[0]

                additional_files = ["WAVECAR","CHGCAR"]

                fw = LinearResponseUFW(structure=structure, parents=parents,
                                       name="nscf_site{}_vup_{}{}_vdn_{}{}".format(counter_perturb,
                                                                                   sign_dict["LDAUU"], abs(round(spin_pot_dict["LDAUU"],6)),
                                                                                   sign_dict["LDAUJ"], abs(round(spin_pot_dict["LDAUJ"],6))),
                                       vasp_input_set=vis_ldau,
                                       additional_files=additional_files.copy(),
                                       prev_calc_dir=ground_state_dir,
                                       vasp_cmd=VASP_CMD, db_file=DB_FILE)

                fws.append(fw)

                # SCF runs
                uis_ldau.update({"ISTART":1, "ICHARG":0})

                vis_params = {"user_incar_settings": uis_ldau.copy()}
                vis_ldau = LinearResponseUSet(structure=structure, num_perturb=num_perturb, **vis_params.copy())

                # NOTE: More efficient to reuse WAVECAR or remove dependency of SCF on NSCF?
                if ground_state_dir:
                    parents = []
                else:
                    if parallel_scheme == 0:
                        parents=fws[-1]
                    else:
                        parents=fws[0]

                additional_files = ["WAVECAR"]

                fw = LinearResponseUFW(structure=structure, parents=parents,
                                       name="scf_site{}_vup_{}{}_vdn_{}{}".format(counter_perturb,
                                                                                  sign_dict["LDAUU"], abs(round(spin_pot_dict["LDAUU"],6)),
                                                                                  sign_dict["LDAUJ"], abs(round(spin_pot_dict["LDAUJ"],6))),
                                       vasp_input_set=vis_ldau,
                                       additional_files=additional_files.copy(),
                                       prev_calc_dir=ground_state_dir,
                                       vasp_cmd=VASP_CMD, db_file=DB_FILE)
                fws.append(fw)

    wf = Workflow(fws)

    fw_analysis = Firework(
        LinearResponseUToDb(
            num_perturb=num_perturb,
            db_file=DB_FILE, wf_uuid=uuid
        ),
        name="LinearResponseUToDb",
    )

    wf.append_wf(Workflow.from_Firework(fw_analysis), wf.leaf_fw_ids)

    wf = add_common_powerups(wf, c)

    if c.get("ADD_WF_METADATA", ADD_WF_METADATA):
        wf = add_wf_metadata(wf, structure)

    wf = add_additional_fields_to_taskdocs(
        wf,
        {
            "wf_meta": {
                "wf_uuid": uuid,
                "wf_name": "linear_response_u",
                "wf_version": __linear_response_u_wf_version__,
            }
        },
    )

    return wf

class PoscarPerturb(Poscar):
    """
    Derived Poscar class that allows the distinction of individual sites in the Structure
    """

    def __init__(
            self,
            structure: Structure,
            num_perturb: int = 1,
            **kwargs
    ):
        """
        Args:
            structure:
            num_perturb: Number of sites to perturb;
        First n sites are indicated as "separate" species
            **kwargs:
        """
        super().__init__(structure, sort_structure=False, **kwargs)

        self.structure = structure
        self.num_perturb = num_perturb

    @property
    def site_symbols(self):
        """
        Sequence of symbols associated with the Poscar
        """

        if (self.num_perturb > 0 and self.num_perturb <= len(self.structure)):
            syms = [site.specie.symbol for site in self.structure[self.num_perturb:]]
            syms = [a[0] for a in itertools.groupby(syms)]
            syms_perturb = [site.specie.symbol for site in self.structure[0:self.num_perturb]]
            syms_perturb.extend(syms)
        else:
            raise ValueError(
                "Invalid atom index to perturb"
            )

        return syms_perturb

    @property
    def natoms(self):
        """
        Sequence of number of sites of each type associated with the Poscar
        """

        if (self.num_perturb > 0 and self.num_perturb <= len(self.structure)):
            syms = [site.specie.symbol for site in self.structure[self.num_perturb:]]
            n_atoms = [len(tuple(a[1])) for a in itertools.groupby(syms)]

            n_atoms_perturb = [1 for i in range(self.num_perturb)]
            n_atoms_perturb.extend(n_atoms)
        else:
            raise ValueError(
                "Invalid atom index to perturb"
            )

        return n_atoms_perturb


class LinearResponseUSet(MPStaticSet):
    """
    VASP input set for Linear Response Hubbard U workflow perturbation Fireworks
    """
    def __init__(self, structure, num_perturb, prev_incar=None, prev_kpoints=None,
                 reciprocal_density=100, small_gap_multiply=None, **kwargs):
        """
        Args:
            structure:
            num_perturb: Number of sites to perturb
            prev_incar:
            prev_kpoints:
            reciprocal_density:
            small_gap_multiply:
            **kwargs:
        """

        super().__init__(structure, sort_structure=False, **kwargs)

        self.num_perturb = num_perturb

        if isinstance(prev_kpoints, str):
            prev_kpoints = Kpoints.from_file(prev_kpoints)
        self.prev_kpoints = prev_kpoints

        self.reciprocal_density = reciprocal_density
        self.kwargs = kwargs
        self.small_gap_multiply = small_gap_multiply

    @property
    def incar(self):
        """
        Custom Incar attribute for LinearResponseUSet
        """
        parent_incar = super().incar
        incar = Incar(parent_incar)

        incar.update({"ISYM": 0})
        incar.update({"ALGO": "Fast"})
        incar.pop("NSW", None)
        incar.update({"ISTART": 1})
        
        if self.kwargs.get("user_incar_settings")["LDAUU"]:

            incar.update({"LDAUL": self.kwargs.get("user_incar_settings")["LDAUL"]})
            incar.update({"LDAUU": self.kwargs.get("user_incar_settings")["LDAUU"]})
            incar.update({"LDAUJ": self.kwargs.get("user_incar_settings")["LDAUJ"]})

            incar["LDAUL"] = [incar["LDAUL"][key] for key in incar["LDAUL"].keys()]
            incar["LDAUU"] = [incar["LDAUU"][key] for key in incar["LDAUU"].keys()]
            incar["LDAUJ"] = [incar["LDAUJ"][key] for key in incar["LDAUJ"].keys()]

            incar["LDAU"] = self.kwargs.get("user_incar_settings")["LDAU"]
            incar["LDAUTYPE"] = self.kwargs.get("user_incar_settings")["LDAUTYPE"]
            incar["LDAUPRINT"] = self.kwargs.get("user_incar_settings")["LDAUPRINT"]
            incar["LORBIT"] = self.kwargs.get("user_incar_settings")["LORBIT"]

        return incar

    @property
    def poscar(self):
        """
        Custom Poscar for LinearResponseUSet
        """
        poscar = PoscarPerturb(structure=super().structure, num_perturb=self.num_perturb)
        return poscar

    @property
    def kpoints(self):
        """
        Custom Kpoints for LinearResponseUSet
        """
        kpoints = super().kpoints

        return kpoints

class LinearResponseUFW(Firework):
    def __init__(self, structure=None, name="linresponse_U",
                 vasp_input_set=None, vasp_input_set_params=None,
                 vasp_cmd=VASP_CMD, prev_calc_loc=True, prev_calc_dir=None,
                 db_file=DB_FILE, vasptodb_kwargs=None, parents=None,
                 additional_files=None,
                 **kwargs):
        """
        Standard static calculation Firework - either from a previous location or from a structure.

        Args:
            structure (Structure): Input structure. Note that for prev_calc_loc jobs, the structure 
                is only used to set the name of the FW and any structure with the same composition 
                can be used.
            name (str): Name for the Firework.
            vasp_input_set (VaspInputSet): input set to use (for jobs w/no parents)
                Defaults to MPStaticSet() if None.
            vasp_input_set_params (dict): Dict of vasp_input_set kwargs.
            vasp_cmd (str): Command to run vasp.
            prev_calc_loc (bool or str): If true (default), copies outputs from previous calc. If 
                a str value, retrieves a previous calculation output by name. If False/None, will create
                new static calculation using the provided structure.
            prev_calc_dir (str): Path to a previous calculation to copy from
            db_file (str): Path to file specifying db credentials.
            parents (Firework): Parents of this particular Firework. FW or list of FWS.
            vasptodb_kwargs (dict): kwargs to pass to VaspToDb
            \*\*kwargs: Other kwargs that are passed to Firework.__init__.
        """
        t = []

        vasp_input_set_params = vasp_input_set_params or {}
        vasptodb_kwargs = vasptodb_kwargs or {}
        if "additional_fields" not in vasptodb_kwargs:
            vasptodb_kwargs["additional_fields"] = {}
        vasptodb_kwargs["additional_fields"]["task_label"] = name

        fw_name = "{}-{}".format(structure.composition.reduced_formula if structure else "unknown", name)

        if prev_calc_dir:
            t.append(CopyVaspOutputs(calc_dir=prev_calc_dir, additional_files=additional_files,
                                     contcar_to_poscar=False))
        elif parents:
            if prev_calc_loc:
                t.append(CopyVaspOutputs(calc_loc=prev_calc_loc, additional_files=additional_files,
                                         contcar_to_poscar=False))

        if structure:
            vasp_input_set = vasp_input_set or LinearResponseUSet(structure, **vasp_input_set_params)
            t.append(WriteVaspFromIOSet(structure=structure,
                                        vasp_input_set=vasp_input_set))
        else:
            raise ValueError("Must specify structure")

        t.append(RunVaspCustodian(vasp_cmd=vasp_cmd, auto_npar=">>auto_npar<<"))
        t.append(PassCalcLocs(name=name))
        t.append(
            VaspToDb(db_file=db_file, **vasptodb_kwargs))
        super(LinearResponseUFW, self).__init__(t, parents=parents, name=fw_name, **kwargs)<|MERGE_RESOLUTION|>--- conflicted
+++ resolved
@@ -227,40 +227,10 @@
             sign = 'neg' if str(v)[0] == '-' else 'pos'
             signs = []
 
-<<<<<<< HEAD
             spin_potential_values = []
             if spin_polarized:
                 spin_potential_values = [{"LDAUU": v, "LDAUJ": 0.0}, {"LDAUU": 0.0, "LDAUJ": v}]
                 signs = [{"LDAUU": sign, "LDAUJ": ""}, {"LDAUU": "", "LDAUJ": sign}]
-=======
-            # Update perturbation potential for U and J
-            for k in ["LDAUL", "LDAUU", "LDAUJ"]:
-                if (k == "LDAUL"):
-                    # for LDAUL
-                    # FIX ME: shouldn't hard code LDAUL = 2
-                    for i in range(num_perturb):
-                        if i == counter_perturb:
-                            val_dict[k].update({"perturb"+str(i):2})
-                        else:
-                            val_dict[k].update({"perturb"+str(i):-1})
-                else:
-                    # for LDAUU and LDAUJ
-                    for i in range(num_perturb):
-                        if i == counter_perturb:
-                            val_dict[k].update({"perturb"+str(i):v})
-                        else:
-                            val_dict[k].update({"perturb"+str(i):0})
-                uis_ldau.update({k:val_dict[k].copy()})
-
-            # Non-SCF runs
-            uis_ldau.update({"ISTART":1, "ICHARG":11})
-
-            vis_params = {"user_incar_settings": uis_ldau.copy()}
-            vis_ldau = LinearResponseUSet(structure=structure, num_perturb=num_perturb, **vis_params.copy())
-
-            if ground_state_dir:
-                parents = []
->>>>>>> d7eefb90
             else:
                 spin_potential_values = [{"LDAUU": v, "LDAUJ": v}]
                 signs = [{"LDAUU": sign, "LDAUJ": sign}]
